# Copyright 2012 Hewlett-Packard Development Company, L.P.
#
# Licensed under the Apache License, Version 2.0 (the "License"); you may
# not use this file except in compliance with the License. You may obtain
# a copy of the License at
#
#      http://www.apache.org/licenses/LICENSE-2.0
#
# Unless required by applicable law or agreed to in writing, software
# distributed under the License is distributed on an "AS IS" BASIS, WITHOUT
# WARRANTIES OR CONDITIONS OF ANY KIND, either express or implied. See the
# License for the specific language governing permissions and limitations
# under the License.

import copy
import re
import time
from uuid import uuid4
import extras

OrderedDict = extras.try_imports(['collections.OrderedDict',
                                  'ordereddict.OrderedDict'])


EMPTY_GIT_REF = '0' * 40  # git sha of all zeros, used during creates/deletes

MERGER_MERGE = 1          # "git merge"
MERGER_MERGE_RESOLVE = 2  # "git merge -s resolve"
MERGER_CHERRY_PICK = 3    # "git cherry-pick"

MERGER_MAP = {
    'merge': MERGER_MERGE,
    'merge-resolve': MERGER_MERGE_RESOLVE,
    'cherry-pick': MERGER_CHERRY_PICK,
}

PRECEDENCE_NORMAL = 0
PRECEDENCE_LOW = 1
PRECEDENCE_HIGH = 2

PRECEDENCE_MAP = {
    None: PRECEDENCE_NORMAL,
    'low': PRECEDENCE_LOW,
    'normal': PRECEDENCE_NORMAL,
    'high': PRECEDENCE_HIGH,
}


def time_to_seconds(s):
    if s.endswith('s'):
        return int(s[:-1])
    if s.endswith('m'):
        return int(s[:-1]) * 60
    if s.endswith('h'):
        return int(s[:-1]) * 60 * 60
    if s.endswith('d'):
        return int(s[:-1]) * 24 * 60 * 60
    if s.endswith('w'):
        return int(s[:-1]) * 7 * 24 * 60 * 60
    raise Exception("Unable to parse time value: %s" % s)


def normalizeCategory(name):
    name = name.lower()
    return re.sub(' ', '-', name)


class Pipeline(object):
    """A top-level pipeline such as check, gate, post, etc."""
    def __init__(self, name):
        self.name = name
        self.description = None
        self.failure_message = None
        self.merge_failure_message = None
        self.success_message = None
        self.footer_message = None
        self.dequeue_on_new_patchset = True
        self.ignore_dependencies = False
        self.job_trees = {}  # project -> JobTree
        self.manager = None
        self.queues = []
        self.precedence = PRECEDENCE_NORMAL
        self.source = None
        self.start_actions = []
        self.success_actions = []
        self.failure_actions = []
        self.merge_failure_actions = []
        self.disabled_actions = []
        self.disable_at = None
        self._consecutive_failures = 0
        self._disabled = False
        self.window = None
        self.window_floor = None
        self.window_increase_type = None
        self.window_increase_factor = None
        self.window_decrease_type = None
        self.window_decrease_factor = None

    def __repr__(self):
        return '<Pipeline %s>' % self.name

    def setManager(self, manager):
        self.manager = manager

    def addProject(self, project):
        job_tree = JobTree(None)  # Null job == job tree root
        self.job_trees[project] = job_tree
        return job_tree

    def getProjects(self):
        return sorted(self.job_trees.keys(), lambda a, b: cmp(a.name, b.name))

    def addQueue(self, queue):
        self.queues.append(queue)

    def getQueue(self, project):
        for queue in self.queues:
            if project in queue.projects:
                return queue
        return None

    def removeQueue(self, queue):
        self.queues.remove(queue)

    def getJobTree(self, project):
        tree = self.job_trees.get(project)
        return tree

    def getJobs(self, item):
        if not item.live:
            return []
        tree = self.getJobTree(item.change.project)
        if not tree:
            return []
        return item.change.filterJobs(tree.getJobs())

    def _findJobsToRun(self, job_trees, item):
        torun = []
        if item.item_ahead:
            # Only run jobs if any 'hold' jobs on the change ahead
            # have completed successfully.
            if self.isHoldingFollowingChanges(item.item_ahead):
                return []
        for tree in job_trees:
            job = tree.job
            result = None
            if job:
                if not job.changeMatches(item.change):
                    continue
                build = item.current_build_set.getBuild(job.name)
                if build:
                    result = build.result
                else:
                    # There is no build for the root of this job tree,
                    # so we should run it.
                    torun.append(job)
            # If there is no job, this is a null job tree, and we should
            # run all of its jobs.
            if result == 'SUCCESS' or not job:
                torun.extend(self._findJobsToRun(tree.job_trees, item))
        return torun

    def findJobsToRun(self, item):
        if not item.live:
            return []
        tree = self.getJobTree(item.change.project)
        if not tree:
            return []
        return self._findJobsToRun(tree.job_trees, item)

    def haveAllJobsStarted(self, item):
        for job in self.getJobs(item):
            build = item.current_build_set.getBuild(job.name)
            if not build or not build.start_time:
                return False
        return True

    def areAllJobsComplete(self, item):
        for job in self.getJobs(item):
            build = item.current_build_set.getBuild(job.name)
            if not build or not build.result:
                return False
        return True

    def didAllJobsSucceed(self, item):
        for job in self.getJobs(item):
            if not job.voting:
                continue
            build = item.current_build_set.getBuild(job.name)
            if not build:
                return False
            if build.result != 'SUCCESS':
                return False
        return True

    def didMergerSucceed(self, item):
        if item.current_build_set.unable_to_merge:
            return False
        return True

    def didAnyJobFail(self, item):
        for job in self.getJobs(item):
            if not job.voting:
                continue
            build = item.current_build_set.getBuild(job.name)
            if build and build.result and (build.result != 'SUCCESS'):
                return True
        return False

    def isHoldingFollowingChanges(self, item):
        if not item.live:
            return False
        for job in self.getJobs(item):
            if not job.hold_following_changes:
                continue
            build = item.current_build_set.getBuild(job.name)
            if not build:
                return True
            if build.result != 'SUCCESS':
                return True

        if not item.item_ahead:
            return False
        return self.isHoldingFollowingChanges(item.item_ahead)

    def setResult(self, item, build):
        if build.retry:
            item.removeBuild(build)
        elif build.result != 'SUCCESS':
            # Get a JobTree from a Job so we can find only its dependent jobs
            root = self.getJobTree(item.change.project)
            tree = root.getJobTreeForJob(build.job)
            for job in tree.getJobs():
                fakebuild = Build(job, None)
                fakebuild.result = 'SKIPPED'
                item.addBuild(fakebuild)

    def setUnableToMerge(self, item):
        item.current_build_set.unable_to_merge = True
        root = self.getJobTree(item.change.project)
        for job in root.getJobs():
            fakebuild = Build(job, None)
            fakebuild.result = 'SKIPPED'
            item.addBuild(fakebuild)

    def setDequeuedNeedingChange(self, item):
        item.dequeued_needing_change = True
        root = self.getJobTree(item.change.project)
        for job in root.getJobs():
            fakebuild = Build(job, None)
            fakebuild.result = 'SKIPPED'
            item.addBuild(fakebuild)

    def getChangesInQueue(self):
        changes = []
        for shared_queue in self.queues:
            changes.extend([x.change for x in shared_queue.queue])
        return changes

    def getAllItems(self):
        items = []
        for shared_queue in self.queues:
            items.extend(shared_queue.queue)
        return items

    def formatStatusJSON(self):
        j_pipeline = dict(name=self.name,
                          description=self.description)
        j_queues = []
        j_pipeline['change_queues'] = j_queues
        for queue in self.queues:
            j_queue = dict(name=queue.name)
            j_queues.append(j_queue)
            j_queue['heads'] = []
            j_queue['window'] = queue.window

            j_changes = []
            for e in queue.queue:
                if not e.item_ahead:
                    if j_changes:
                        j_queue['heads'].append(j_changes)
                    j_changes = []
                j_changes.append(e.formatJSON())
                if (len(j_changes) > 1 and
                        (j_changes[-2]['remaining_time'] is not None) and
                        (j_changes[-1]['remaining_time'] is not None)):
                    j_changes[-1]['remaining_time'] = max(
                        j_changes[-2]['remaining_time'],
                        j_changes[-1]['remaining_time'])
            if j_changes:
                j_queue['heads'].append(j_changes)
        return j_pipeline


class ChangeQueue(object):
    """DependentPipelines have multiple parallel queues shared by
    different projects; this is one of them.  For instance, there may
    a queue shared by interrelated projects foo and bar, and a second
    queue for independent project baz.  Pipelines have one or more
    ChangeQueues."""
    def __init__(self, pipeline, window=0, window_floor=1,
                 window_increase_type='linear', window_increase_factor=1,
                 window_decrease_type='exponential', window_decrease_factor=2):
        self.pipeline = pipeline
        self.name = ''
        self.assigned_name = None
        self.generated_name = None
        self.projects = []
        self._jobs = set()
        self.queue = []
        self.window = window
        self.window_floor = window_floor
        self.window_increase_type = window_increase_type
        self.window_increase_factor = window_increase_factor
        self.window_decrease_type = window_decrease_type
        self.window_decrease_factor = window_decrease_factor

    def __repr__(self):
        return '<ChangeQueue %s: %s>' % (self.pipeline.name, self.name)

    def getJobs(self):
        return self._jobs

    def addProject(self, project):
        if project not in self.projects:
            self.projects.append(project)
            self._jobs |= set(self.pipeline.getJobTree(project).getJobs())

            names = [x.name for x in self.projects]
            names.sort()
            self.generated_name = ', '.join(names)

            for job in self._jobs:
                if job.queue_name:
                    if (self.assigned_name and
                            job.queue_name != self.assigned_name):
                        raise Exception("More than one name assigned to "
                                        "change queue: %s != %s" %
                                        (self.assigned_name, job.queue_name))
                    self.assigned_name = job.queue_name
            self.name = self.assigned_name or self.generated_name

    def enqueueChange(self, change):
        item = QueueItem(self, change)
        self.enqueueItem(item)
        item.enqueue_time = time.time()
        return item

    def enqueueItem(self, item):
        item.pipeline = self.pipeline
        item.queue = self
        if self.queue:
            item.item_ahead = self.queue[-1]
            item.item_ahead.items_behind.append(item)
        self.queue.append(item)

    def dequeueItem(self, item):
        if item in self.queue:
            self.queue.remove(item)
        if item.item_ahead:
            item.item_ahead.items_behind.remove(item)
        for item_behind in item.items_behind:
            if item.item_ahead:
                item.item_ahead.items_behind.append(item_behind)
            item_behind.item_ahead = item.item_ahead
        item.item_ahead = None
        item.items_behind = []
        item.dequeue_time = time.time()

    def moveItem(self, item, item_ahead):
        if item.item_ahead == item_ahead:
            return False
        # Remove from current location
        if item.item_ahead:
            item.item_ahead.items_behind.remove(item)
        for item_behind in item.items_behind:
            if item.item_ahead:
                item.item_ahead.items_behind.append(item_behind)
            item_behind.item_ahead = item.item_ahead
        # Add to new location
        item.item_ahead = item_ahead
        item.items_behind = []
        if item.item_ahead:
            item.item_ahead.items_behind.append(item)
        return True

    def mergeChangeQueue(self, other):
        for project in other.projects:
            self.addProject(project)
        self.window = min(self.window, other.window)
        # TODO merge semantics

    def isActionable(self, item):
        if self.window:
            return item in self.queue[:self.window]
        else:
            return True

    def increaseWindowSize(self):
        if self.window:
            if self.window_increase_type == 'linear':
                self.window += self.window_increase_factor
            elif self.window_increase_type == 'exponential':
                self.window *= self.window_increase_factor

    def decreaseWindowSize(self):
        if self.window:
            if self.window_decrease_type == 'linear':
                self.window = max(
                    self.window_floor,
                    self.window - self.window_decrease_factor)
            elif self.window_decrease_type == 'exponential':
                self.window = max(
                    self.window_floor,
                    self.window / self.window_decrease_factor)


class Project(object):
    def __init__(self, name, foreign=False):
        self.name = name
        self.merge_mode = MERGER_MERGE_RESOLVE
        # foreign projects are those referenced in dependencies
        # of layout projects, this should matter
        # when deciding whether to enqueue their changes
        self.foreign = foreign

    def __str__(self):
        return self.name

    def __repr__(self):
        return '<Project %s>' % (self.name)


class Job(object):
    def __init__(self, name):
        # If you add attributes here, be sure to add them to the copy method.
        self.name = name
        self.queue_name = None
        self.failure_message = None
        self.success_message = None
        self.failure_pattern = None
        self.success_pattern = None
        self.parameter_function = None
        # A metajob should only supply values for attributes that have
        # been explicitly provided, so avoid setting boolean defaults.
        if self.is_metajob:
            self.hold_following_changes = None
            self.voting = None
        else:
            self.hold_following_changes = False
            self.voting = True
        self.branches = []
        self._branches = []
        self.files = []
        self._files = []
        self.skip_if_matcher = None
        self.swift = {}

    def __str__(self):
        return self.name

    def __repr__(self):
        return '<Job %s>' % (self.name)

    @property
    def is_metajob(self):
        return self.name.startswith('^')

    def copy(self, other):
        if other.failure_message:
            self.failure_message = other.failure_message
        if other.success_message:
            self.success_message = other.success_message
        if other.failure_pattern:
            self.failure_pattern = other.failure_pattern
        if other.success_pattern:
            self.success_pattern = other.success_pattern
        if other.parameter_function:
            self.parameter_function = other.parameter_function
        if other.branches:
            self.branches = other.branches[:]
            self._branches = other._branches[:]
        if other.files:
            self.files = other.files[:]
            self._files = other._files[:]
        if other.skip_if_matcher:
            self.skip_if_matcher = other.skip_if_matcher.copy()
        if other.swift:
            self.swift.update(other.swift)
        # Only non-None values should be copied for boolean attributes.
        if other.hold_following_changes is not None:
            self.hold_following_changes = other.hold_following_changes
        if other.voting is not None:
            self.voting = other.voting

    def changeMatches(self, change):
        matches_branch = False
        for branch in self.branches:
            if hasattr(change, 'branch') and branch.match(change.branch):
                matches_branch = True
            if hasattr(change, 'ref') and branch.match(change.ref):
                matches_branch = True
        if self.branches and not matches_branch:
            return False

        matches_file = False
        for f in self.files:
            if hasattr(change, 'files'):
                for cf in change.files:
                    if f.match(cf):
                        matches_file = True
        if self.files and not matches_file:
            return False

        if self.skip_if_matcher and self.skip_if_matcher.matches(change):
            return False

        return True


class JobTree(object):
    """ A JobTree represents an instance of one Job, and holds JobTrees
    whose jobs should be run if that Job succeeds.  A root node of a
    JobTree will have no associated Job. """

    def __init__(self, job):
        self.job = job
        self.job_trees = []

    def addJob(self, job):
        if job not in [x.job for x in self.job_trees]:
            t = JobTree(job)
            self.job_trees.append(t)
            return t
        for tree in self.job_trees:
            if tree.job == job:
                return tree

    def getJobs(self):
        jobs = []
        for x in self.job_trees:
            jobs.append(x.job)
            jobs.extend(x.getJobs())
        return jobs

    def getJobTreeForJob(self, job):
        if self.job == job:
            return self
        for tree in self.job_trees:
            ret = tree.getJobTreeForJob(job)
            if ret:
                return ret
        return None


class Build(object):
    def __init__(self, job, uuid):
        self.job = job
        self.uuid = uuid
        self.url = None
        self.number = None
        self.result = None
        self.build_set = None
        self.launch_time = time.time()
        self.start_time = None
        self.end_time = None
        self.estimated_time = None
        self.pipeline = None
        self.canceled = False
        self.retry = False
        self.parameters = {}
        self.worker = Worker()
        self.node_labels = []
        self.node_name = None

    def __repr__(self):
        return ('<Build %s of %s on %s>' %
                (self.uuid, self.job.name, self.worker))


class Worker(object):
    """A model of the worker running a job"""
    def __init__(self):
        self.name = "Unknown"
        self.hostname = None
        self.ips = []
        self.fqdn = None
        self.program = None
        self.version = None
        self.extra = {}

    def updateFromData(self, data):
        """Update worker information if contained in the WORK_DATA response."""
        self.name = data.get('worker_name', self.name)
        self.hostname = data.get('worker_hostname', self.hostname)
        self.ips = data.get('worker_ips', self.ips)
        self.fqdn = data.get('worker_fqdn', self.fqdn)
        self.program = data.get('worker_program', self.program)
        self.version = data.get('worker_version', self.version)
        self.extra = data.get('worker_extra', self.extra)

    def __repr__(self):
        return '<Worker %s>' % self.name


class BuildSet(object):
    # Merge states:
    NEW = 1
    PENDING = 2
    COMPLETE = 3

    states_map = {
        1: 'NEW',
        2: 'PENDING',
        3: 'COMPLETE',
    }

    def __init__(self, item):
        self.item = item
        self.other_changes = []
        self.builds = {}
        self.result = None
        self.next_build_set = None
        self.previous_build_set = None
        self.ref = None
        self.commit = None
        self.zuul_url = None
        self.unable_to_merge = False
        self.failing_reasons = []
        self.merge_state = self.NEW

    def __repr__(self):
        return '<BuildSet item: %s #builds: %s merge state: %s>' % (
            self.item,
            len(self.builds),
            self.getStateName(self.merge_state))

    def setConfiguration(self):
        # The change isn't enqueued until after it's created
        # so we don't know what the other changes ahead will be
        # until jobs start.
        if not self.other_changes:
            next_item = self.item.item_ahead
            while next_item:
                self.other_changes.append(next_item.change)
                next_item = next_item.item_ahead
        if not self.ref:
            self.ref = 'Z' + uuid4().hex

    def getStateName(self, state_num):
        return self.states_map.get(
            state_num, 'UNKNOWN (%s)' % state_num)

    def addBuild(self, build):
        self.builds[build.job.name] = build
        build.build_set = self

    def removeBuild(self, build):
        del self.builds[build.job.name]

    def getBuild(self, job_name):
        return self.builds.get(job_name)

    def getBuilds(self):
        keys = self.builds.keys()
        keys.sort()
        return [self.builds.get(x) for x in keys]


class QueueItem(object):
    """A changish inside of a Pipeline queue"""

    def __init__(self, queue, change):
        self.pipeline = queue.pipeline
        self.queue = queue
        self.change = change  # a changeish
        self.build_sets = []
        self.dequeued_needing_change = False
        self.current_build_set = BuildSet(self)
        self.build_sets.append(self.current_build_set)
        self.item_ahead = None
        self.items_behind = []
        self.enqueue_time = None
        self.dequeue_time = None
        self.reported = False
        self.active = False  # Whether an item is within an active window
        self.live = True  # Whether an item is intended to be processed at all

    def __repr__(self):
        if self.pipeline:
            pipeline = self.pipeline.name
        else:
            pipeline = None
        return '<QueueItem 0x%x for %s in %s>' % (
            id(self), self.change, pipeline)

    def resetAllBuilds(self):
        old = self.current_build_set
        self.current_build_set.result = 'CANCELED'
        self.current_build_set = BuildSet(self)
        old.next_build_set = self.current_build_set
        self.current_build_set.previous_build_set = old
        self.build_sets.append(self.current_build_set)

    def addBuild(self, build):
        self.current_build_set.addBuild(build)
        build.pipeline = self.pipeline

    def removeBuild(self, build):
        self.current_build_set.removeBuild(build)

    def setReportedResult(self, result):
        self.current_build_set.result = result

    def formatJSON(self):
        changeish = self.change
        ret = {}
        ret['active'] = self.active
        ret['live'] = self.live
        if hasattr(changeish, 'url') and changeish.url is not None:
            ret['url'] = changeish.url
        else:
            ret['url'] = None
        ret['id'] = changeish._id()
        if self.item_ahead:
            ret['item_ahead'] = self.item_ahead.change._id()
        else:
            ret['item_ahead'] = None
        ret['items_behind'] = [i.change._id() for i in self.items_behind]
        ret['failing_reasons'] = self.current_build_set.failing_reasons
        ret['zuul_ref'] = self.current_build_set.ref
        if changeish.project:
            ret['project'] = changeish.project.name
        else:
            # For cross-project dependencies with the depends-on
            # project not known to zuul, the project is None
            # Set it to a static value
            ret['project'] = "Unknown Project"
        ret['enqueue_time'] = int(self.enqueue_time * 1000)
        ret['jobs'] = []
        if hasattr(changeish, 'owner'):
            ret['owner'] = changeish.owner
        else:
            ret['owner'] = None
        max_remaining = 0
        for job in self.pipeline.getJobs(self):
            now = time.time()
            build = self.current_build_set.getBuild(job.name)
            elapsed = None
            remaining = None
            result = None
            url = None
            worker = None
            if build:
                result = build.result
                url = build.url
                if build.start_time:
                    if build.end_time:
                        elapsed = int((build.end_time -
                                       build.start_time) * 1000)
                        remaining = 0
                    else:
                        elapsed = int((now - build.start_time) * 1000)
                        if build.estimated_time:
                            remaining = max(
                                int(build.estimated_time * 1000) - elapsed,
                                0)
                worker = {
                    'name': build.worker.name,
                    'hostname': build.worker.hostname,
                    'ips': build.worker.ips,
                    'fqdn': build.worker.fqdn,
                    'program': build.worker.program,
                    'version': build.worker.version,
                    'extra': build.worker.extra
                }
            if remaining and remaining > max_remaining:
                max_remaining = remaining

            ret['jobs'].append({
                'name': job.name,
                'elapsed_time': elapsed,
                'remaining_time': remaining,
                'url': url,
                'result': result,
                'voting': job.voting,
                'uuid': build.uuid if build else None,
                'launch_time': build.launch_time if build else None,
                'start_time': build.start_time if build else None,
                'end_time': build.end_time if build else None,
                'estimated_time': build.estimated_time if build else None,
                'pipeline': build.pipeline.name if build else None,
                'canceled': build.canceled if build else None,
                'retry': build.retry if build else None,
                'number': build.number if build else None,
                'node_labels': build.node_labels if build else [],
                'node_name': build.node_name if build else None,
                'worker': worker,
            })

        if self.pipeline.haveAllJobsStarted(self):
            ret['remaining_time'] = max_remaining
        else:
            ret['remaining_time'] = None
        return ret

    def formatStatus(self, indent=0, html=False):
        changeish = self.change
        indent_str = ' ' * indent
        ret = ''
        if html and hasattr(changeish, 'url') and changeish.url is not None:
            ret += '%sProject %s change <a href="%s">%s</a>\n' % (
                indent_str,
                changeish.project.name,
                changeish.url,
                changeish._id())
        else:
            ret += '%sProject %s change %s based on %s\n' % (
                indent_str,
                changeish.project.name,
                changeish._id(),
                self.item_ahead)
        for job in self.pipeline.getJobs(self):
            build = self.current_build_set.getBuild(job.name)
            if build:
                result = build.result
            else:
                result = None
            job_name = job.name
            if not job.voting:
                voting = ' (non-voting)'
            else:
                voting = ''
            if html:
                if build:
                    url = build.url
                else:
                    url = None
                if url is not None:
                    job_name = '<a href="%s">%s</a>' % (url, job_name)
            ret += '%s  %s: %s%s' % (indent_str, job_name, result, voting)
            ret += '\n'
        return ret


class Changeish(object):
    """Something like a change; either a change or a ref"""

    def __init__(self, project):
        self.project = project

    def __str__(self):
        return str(self._id())

    def _id(self):
        return None

    def getBasePath(self):
        base_path = ''
        if hasattr(self, 'refspec'):
            base_path = "%s/%s/%s" % (
                str(self.number)[-2:], self.number, self.patchset)
        elif hasattr(self, 'ref'):
            base_path = "%s/%s" % (self.newrev[:2], self.newrev)

        return base_path

    def equals(self, other):
        raise NotImplementedError()

    def isUpdateOf(self, other):
        raise NotImplementedError()

    def filterJobs(self, jobs):
        return filter(lambda job: job.changeMatches(self), jobs)

    def getRelatedChanges(self):
        return set()


class Change(Changeish):
    def __init__(self, project):
        super(Change, self).__init__(project)
        self.branch = None
        self.number = None
        self.url = None
        self.patchset = None
        self.refspec = None

        self.files = []
        self.needs_changes = []
        self.needed_by_changes = []
        self.is_current_patchset = True
        self.can_merge = False
        self.is_merged = False
        self.failed_to_merge = False
        self.approvals = []
        self.open = None
        self.status = None
        self.owner = None

    def _id(self):
        return '%s,%s' % (self.number, self.patchset)

    def __repr__(self):
        return '<Change 0x%x %s>' % (id(self), self._id())

    def equals(self, other):
        if self.number == other.number and self.patchset == other.patchset:
            return True
        return False

    def isUpdateOf(self, other):
        if ((hasattr(other, 'number') and self.number == other.number) and
            (hasattr(other, 'patchset') and
             self.patchset is not None and
             other.patchset is not None and
             int(self.patchset) > int(other.patchset))):
            return True
        return False

    def getRelatedChanges(self):
        related = set()
        for c in self.needs_changes:
            related.add(c)
        for c in self.needed_by_changes:
            related.add(c)
            related.update(c.getRelatedChanges())
        return related


class PullRequest(Change):
    def __init__(self, project):
        super(PullRequest, self).__init__(project)
        self.updated_at = None

    def isUpdateOf(self, other):
        if (hasattr(other, 'number') and self.number == other.number and
            hasattr(other, 'patchset') and self.patchset != other.patchset and
            hasattr(other, 'updated_at') and
            self.updated_at > other.updated_at):
            return True
        return False


class Ref(Changeish):
    def __init__(self, project):
        super(Ref, self).__init__(project)
        self.ref = None
        self.oldrev = None
        self.newrev = None

    def _id(self):
        return self.newrev

    def __repr__(self):
        rep = None
        if self.newrev == '0000000000000000000000000000000000000000':
            rep = '<Ref 0x%x deletes %s from %s' % (
                  id(self), self.ref, self.oldrev)
        elif self.oldrev == '0000000000000000000000000000000000000000':
            rep = '<Ref 0x%x creates %s on %s>' % (
                  id(self), self.ref, self.newrev)
        else:
            # Catch all
            rep = '<Ref 0x%x %s updated %s..%s>' % (
                  id(self), self.ref, self.oldrev, self.newrev)

        return rep

    def equals(self, other):
        if (self.project == other.project
            and self.ref == other.ref
            and self.newrev == other.newrev):
            return True
        return False

    def isUpdateOf(self, other):
        return False


class NullChange(Changeish):
    def __repr__(self):
        return '<NullChange for %s>' % (self.project)

    def _id(self):
        return None

    def equals(self, other):
        if (self.project == other.project
            and other._id() is None):
            return True
        return False

    def isUpdateOf(self, other):
        return False


class TriggerEvent(object):
    def __init__(self):
        self.data = None
        # common
        self.type = None
        self.project_name = None
        self.trigger_name = None
        # Representation of the user account that performed the event.
        self.account = None
        # patchset-created, comment-added, etc.
        self.change_number = None
        self.change_url = None
        self.patch_number = None
        self.refspec = None
        self.approvals = []
        self.branch = None
        self.comment = None
        self.label = None
        # ref-updated
        self.ref = None
        self.oldrev = None
        self.newrev = None
        # timer
        self.timespec = None
        # zuultrigger
        self.pipeline_name = None
        # For events that arrive with a destination pipeline (eg, from
        # an admin command, etc):
        self.forced_pipeline = None

        # Internal mechanism to track if the change needs a refresh from cache
        self._needs_refresh = False

    def __repr__(self):
        ret = '<TriggerEvent %s %s' % (self.type, self.project_name)

        if self.branch:
            ret += " %s" % self.branch
        if self.change_number:
            ret += " %s,%s" % (self.change_number, self.patch_number)
        if self.approvals:
            ret += ' ' + ', '.join(
                ['%s:%s' % (a['type'], a['value']) for a in self.approvals])
        ret += '>'

        return ret

    def isPatchsetCreated(self):
        return 'patchset-created' == self.type

    def isChangeAbandoned(self):
        return 'change-abandoned' == self.type


class GithubTriggerEvent(TriggerEvent):

    def isPatchsetCreated(self):
        return self.type in ['pr-open', 'pr-change']

    def isChangeAbandoned(self):
        return 'pr-close' == self.type


class BaseFilter(object):
    def __init__(self, required_approvals=[], reject_approvals=[]):
        self._required_approvals = copy.deepcopy(required_approvals)
        self.required_approvals = self._tidy_approvals(required_approvals)
        self._reject_approvals = copy.deepcopy(reject_approvals)
        self.reject_approvals = self._tidy_approvals(reject_approvals)

    def _tidy_approvals(self, approvals):
        for a in approvals:
            for k, v in a.items():
                if k == 'username':
                    pass
                elif k in ['email', 'email-filter']:
                    a['email'] = v
                elif k == 'newer-than':
                    a[k] = v
                elif k == 'older-than':
                    a[k] = v
            if 'email-filter' in a:
                del a['email-filter']
        return approvals

    def _match_approval_required_approval(self, rapproval, approval):
        # Check if the required approval and approval match
        if 'description' not in approval:
            return False
        now = time.time()
        by = approval.get('by', {})
        for k, v in rapproval.items():
            if k == 'username':
                if (by.get('username', '') != v):
                        return False
            elif k == 'email':
                v = re.compile(v)
                if (not v.search(by.get('email', ''))):
                        return False
            elif k == 'newer-than':
                t = now - time_to_seconds(v)
                if (approval['grantedOn'] < t):
                        return False
            elif k == 'older-than':
                t = now - time_to_seconds(v)
                if (approval['grantedOn'] >= t):
                    return False
            else:
                if not isinstance(v, list):
                    v = [v]
                if (normalizeCategory(approval['description']) != k or
                        int(approval['value']) not in v):
                    return False
        return True

    def matchesApprovals(self, change):
        if (self.required_approvals and not change.approvals
                or self.reject_approvals and not change.approvals):
            # A change with no approvals can not match
            return False

        # TODO(jhesketh): If we wanted to optimise this slightly we could
        # analyse both the REQUIRE and REJECT filters by looping over the
        # approvals on the change and keeping track of what we have checked
        # rather than needing to loop on the change approvals twice
        return (self.matchesRequiredApprovals(change) and
                self.matchesNoRejectApprovals(change))

    def matchesRequiredApprovals(self, change):
        # Check if any approvals match the requirements
        for rapproval in self.required_approvals:
            matches_rapproval = False
            for approval in change.approvals:
                if self._match_approval_required_approval(rapproval, approval):
                    # We have a matching approval so this requirement is
                    # fulfilled
                    matches_rapproval = True
                    break
            if not matches_rapproval:
                return False
        return True

    def matchesNoRejectApprovals(self, change):
        # Check to make sure no approvals match a reject criteria
        for rapproval in self.reject_approvals:
            for approval in change.approvals:
                if self._match_approval_required_approval(rapproval, approval):
                    # A reject approval has been matched, so we reject
                    # immediately
                    return False
        # To get here no rejects can have been matched so we should be good to
        # queue
        return True


class EventFilter(BaseFilter):
    def __init__(self, trigger, types=[], branches=[], refs=[],
                 event_approvals={}, comments=[], emails=[], usernames=[],
                 timespecs=[], required_approvals=[], reject_approvals=[],
<<<<<<< HEAD
                 pipelines=[], ignore_deletes=True):
=======
                 pipelines=[], labels=[], ignore_deletes=True):
>>>>>>> 823299f5
        super(EventFilter, self).__init__(
            required_approvals=required_approvals,
            reject_approvals=reject_approvals)
        self.trigger = trigger
        self._types = types
        self._branches = branches
        self._refs = refs
        self._comments = comments
        self._emails = emails
        self._usernames = usernames
        self._pipelines = pipelines
        self.types = [re.compile(x) for x in types]
        self.branches = [re.compile(x) for x in branches]
        self.refs = [re.compile(x) for x in refs]
        self.comments = [re.compile(x) for x in comments]
        self.emails = [re.compile(x) for x in emails]
        self.usernames = [re.compile(x) for x in usernames]
        self.pipelines = [re.compile(x) for x in pipelines]
        self.event_approvals = event_approvals
        self.timespecs = timespecs
        self.labels = labels
        self.ignore_deletes = ignore_deletes

    def __repr__(self):
        ret = '<EventFilter'

        if self._types:
            ret += ' types: %s' % ', '.join(self._types)
        if self._pipelines:
            ret += ' pipelines: %s' % ', '.join(self._pipelines)
        if self._branches:
            ret += ' branches: %s' % ', '.join(self._branches)
        if self._refs:
            ret += ' refs: %s' % ', '.join(self._refs)
        if self.ignore_deletes:
            ret += ' ignore_deletes: %s' % self.ignore_deletes
        if self.event_approvals:
            ret += ' event_approvals: %s' % ', '.join(
                ['%s:%s' % a for a in self.event_approvals.items()])
        if self.required_approvals:
            ret += ' required_approvals: %s' % ', '.join(
                ['%s' % a for a in self._required_approvals])
        if self.reject_approvals:
            ret += ' reject_approvals: %s' % ', '.join(
                ['%s' % a for a in self._reject_approvals])
        if self._comments:
            ret += ' comments: %s' % ', '.join(self._comments)
        if self._emails:
            ret += ' emails: %s' % ', '.join(self._emails)
        if self._usernames:
            ret += ' username_filters: %s' % ', '.join(self._usernames)
        if self.timespecs:
            ret += ' timespecs: %s' % ', '.join(self.timespecs)
        if self.labels:
            ret += ' labels: %s' % ', '.join(self.labels)
        ret += '>'

        return ret

    def matches(self, event, change):
        # event types are ORed
        matches_type = False
        for etype in self.types:
            if etype.match(event.type):
                matches_type = True
        if self.types and not matches_type:
            return False

        # pipelines are ORed
        matches_pipeline = False
        for epipe in self.pipelines:
            if epipe.match(event.pipeline_name):
                matches_pipeline = True
        if self.pipelines and not matches_pipeline:
            return False

        # branches are ORed
        matches_branch = False
        for branch in self.branches:
            if branch.match(event.branch):
                matches_branch = True
        if self.branches and not matches_branch:
            return False

        # refs are ORed
        matches_ref = False
        if event.ref is not None:
            for ref in self.refs:
                if ref.match(event.ref):
                    matches_ref = True
        if self.refs and not matches_ref:
            return False
        if self.ignore_deletes and event.newrev == EMPTY_GIT_REF:
            # If the updated ref has an empty git sha (all 0s),
            # then the ref is being deleted
            return False

        # comments are ORed
        matches_comment_re = False
        for comment_re in self.comments:
            if (event.comment is not None and
                comment_re.search(event.comment)):
                matches_comment_re = True
        if self.comments and not matches_comment_re:
            return False

        # We better have an account provided by Gerrit to do
        # email filtering.
        if event.account is not None:
            account_email = event.account.get('email')
            # emails are ORed
            matches_email_re = False
            for email_re in self.emails:
                if (account_email is not None and
                        email_re.search(account_email)):
                    matches_email_re = True
            if self.emails and not matches_email_re:
                return False

            # usernames are ORed
            account_username = event.account.get('username')
            matches_username_re = False
            for username_re in self.usernames:
                if (account_username is not None and
                    username_re.search(account_username)):
                    matches_username_re = True
            if self.usernames and not matches_username_re:
                return False

        # approvals are ANDed
        for category, value in self.event_approvals.items():
            matches_approval = False
            for eapproval in event.approvals:
                if (normalizeCategory(eapproval['description']) == category and
                    int(eapproval['value']) == int(value)):
                    matches_approval = True
            if not matches_approval:
                return False

        # required approvals are ANDed (reject approvals are ORed)
        if not self.matchesApprovals(change):
            return False

        # timespecs are ORed
        matches_timespec = False
        for timespec in self.timespecs:
            if (event.timespec == timespec):
                matches_timespec = True
        if self.timespecs and not matches_timespec:
            return False

        # labels are ORed
        if self.labels and event.label not in self.labels:
            return False

        return True


class ChangeishFilter(BaseFilter):
    def __init__(self, open=None, current_patchset=None,
                 statuses=[], required_approvals=[],
                 reject_approvals=[]):
        super(ChangeishFilter, self).__init__(
            required_approvals=required_approvals,
            reject_approvals=reject_approvals)
        self.open = open
        self.current_patchset = current_patchset
        self.statuses = statuses

    def __repr__(self):
        ret = '<ChangeishFilter'

        if self.open is not None:
            ret += ' open: %s' % self.open
        if self.current_patchset is not None:
            ret += ' current-patchset: %s' % self.current_patchset
        if self.statuses:
            ret += ' statuses: %s' % ', '.join(self.statuses)
        if self.required_approvals:
            ret += (' required_approvals: %s' %
                    str(self.required_approvals))
        if self.reject_approvals:
            ret += (' reject_approvals: %s' %
                    str(self.reject_approvals))
        ret += '>'

        return ret

    def matches(self, change):
        if self.open is not None:
            if self.open != change.open:
                return False

        if self.current_patchset is not None:
            if self.current_patchset != change.is_current_patchset:
                return False

        if self.statuses:
            if change.status not in self.statuses:
                return False

        # required approvals are ANDed (reject approvals are ORed)
        if not self.matchesApprovals(change):
            return False

        return True


class Layout(object):
    def __init__(self):
        self.projects = {}
        self.pipelines = OrderedDict()
        self.jobs = {}
        self.metajobs = []

    def getJob(self, name):
        if name in self.jobs:
            return self.jobs[name]
        job = Job(name)
        if job.is_metajob:
            regex = re.compile(name)
            self.metajobs.append((regex, job))
        else:
            # Apply attributes from matching meta-jobs
            for regex, metajob in self.metajobs:
                if regex.match(name):
                    job.copy(metajob)
            self.jobs[name] = job
        return job<|MERGE_RESOLUTION|>--- conflicted
+++ resolved
@@ -1155,11 +1155,7 @@
     def __init__(self, trigger, types=[], branches=[], refs=[],
                  event_approvals={}, comments=[], emails=[], usernames=[],
                  timespecs=[], required_approvals=[], reject_approvals=[],
-<<<<<<< HEAD
-                 pipelines=[], ignore_deletes=True):
-=======
                  pipelines=[], labels=[], ignore_deletes=True):
->>>>>>> 823299f5
         super(EventFilter, self).__init__(
             required_approvals=required_approvals,
             reject_approvals=reject_approvals)
