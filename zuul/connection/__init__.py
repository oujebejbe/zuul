--- conflicted
+++ resolved
@@ -86,8 +86,4 @@
         self.webapp.unregister_path(self._connectionPath(path))
 
     def _connectionPath(self, path):
-<<<<<<< HEAD
-        return '/connection/%s%s' % (self.connection_name, path)
-=======
-        return '/connection/%s/%s' % (self.connection_name, path)
->>>>>>> 97896636
+        return '/connection/%s/%s' % (self.connection_name, path)