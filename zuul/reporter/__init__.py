# Copyright 2014 Rackspace Australia
#
# Licensed under the Apache License, Version 2.0 (the "License"); you may
# not use this file except in compliance with the License. You may obtain
# a copy of the License at
#
#      http://www.apache.org/licenses/LICENSE-2.0
#
# Unless required by applicable law or agreed to in writing, software
# distributed under the License is distributed on an "AS IS" BASIS, WITHOUT
# WARRANTIES OR CONDITIONS OF ANY KIND, either express or implied. See the
# License for the specific language governing permissions and limitations
# under the License.

import abc

import six


@six.add_metaclass(abc.ABCMeta)
class BaseReporter(object):
    """Base class for reporters.

    Defines the exact public methods that must be supplied.
    """

<<<<<<< HEAD
    _action_start = 'start'
    _action_success = 'success'
    _action_failure = 'failure'
    _action_merge_failure = 'merge-failure'

    def __init__(self, reporter_config={}, sched=None, connection=None):
=======
    def __init__(self, reporter_config={}, sched=None, connection=None,
                 action=None):
>>>>>>> a8afa854
        self.reporter_config = reporter_config
        self.sched = sched
        self.connection = connection
        self._action = None

    def setAction(self, action):
<<<<<<< HEAD
        if action not in [self._action_start, self._action_success,
                          self._action_failure, self._action_merge_failure]:
            raise ValueError('Unknown reporter action: %s' % action)
        self._action = action
        format_methods = {
            self._action_start: '_formatItemReportStart',
            self._action_success: '_formatItemReportSuccess',
            self._action_failure: '_formatItemReportFailure',
            self._action_merge_failure: '_formatItemReportMergeFailure'
        }
        self._format_method = getattr(self, format_methods[self._action])
=======
        self._action = action
>>>>>>> a8afa854

    def stop(self):
        """Stop the reporter."""

    @abc.abstractmethod
    def report(self, source, pipeline, item):
        """Send the compiled report message."""

    def getSubmitAllowNeeds(self):
        """Get a list of code review labels that are allowed to be
        "needed" in the submit records for a change, with respect
        to this queue.  In other words, the list of review labels
        this reporter itself is likely to set before submitting.
        """
        return []

    def postConfig(self):
        """Run tasks after configuration is reloaded"""

<<<<<<< HEAD
    def _formatItemReport(self, pipeline, item):
        """Format a report from the given items. Usually to provide results to
        a reporter taking free-form text."""
        ret = self._format_method(pipeline, item)
=======
    def _getFormatter(self):
        format_methods = {
            'start': self._formatItemReportStart,
            'success': self._formatItemReportSuccess,
            'failure': self._formatItemReportFailure,
            'merge-failure': self._formatItemReportMergeFailure
        }
        return format_methods[self._action]

    def _formatItemReport(self, pipeline, item):
        """Format a report from the given items. Usually to provide results to
        a reporter taking free-form text."""
        ret = self._getFormatter()(pipeline, item)
>>>>>>> a8afa854

        if pipeline.footer_message:
            ret += '\n' + pipeline.footer_message

        return ret

    def _formatItemReportStart(self, pipeline, item):
        msg = "Starting %s jobs." % pipeline.name
        if self.sched.config.has_option('zuul', 'status_url'):
            msg += "\n" + self.sched.config.get('zuul', 'status_url')
        return msg

    def _formatItemReportSuccess(self, pipeline, item):
        return (pipeline.success_message + '\n\n' +
                self._formatItemReportJobs(pipeline, item))

    def _formatItemReportFailure(self, pipeline, item):
        if item.dequeued_needing_change:
            msg = 'This change depends on a change that failed to merge.\n'
        else:
            msg = (pipeline.failure_message + '\n\n' +
                   self._formatItemReportJobs(pipeline, item))
        return msg

    def _formatItemReportMergeFailure(self, pipeline, item):
        return pipeline.merge_failure_message

    def _formatItemReportJobs(self, pipeline, item):
        # Return the list of jobs portion of the report
        ret = ''

        if self.sched.config.has_option('zuul', 'url_pattern'):
            url_pattern = self.sched.config.get('zuul', 'url_pattern')
        else:
            url_pattern = None

        for job in pipeline.getJobs(item):
            build = item.current_build_set.getBuild(job.name)
            result = build.result
            pattern = url_pattern
            if result == 'SUCCESS':
                if job.success_message:
                    result = job.success_message
                if job.success_pattern:
                    pattern = job.success_pattern
            elif result == 'FAILURE':
                if job.failure_message:
                    result = job.failure_message
                if job.failure_pattern:
                    pattern = job.failure_pattern
            if pattern:
                url = pattern.format(change=item.change,
                                     pipeline=pipeline,
                                     job=job,
                                     build=build)
            else:
                url = build.url or job.name
            if not job.voting:
                voting = ' (non-voting)'
            else:
                voting = ''

            if self.sched.config and self.sched.config.has_option(
                'zuul', 'report_times'):
                report_times = self.sched.config.getboolean(
                    'zuul', 'report_times')
            else:
                report_times = True

            if report_times and build.end_time and build.start_time:
                dt = int(build.end_time - build.start_time)
                m, s = divmod(dt, 60)
                h, m = divmod(m, 60)
                if h:
                    elapsed = ' in %dh %02dm %02ds' % (h, m, s)
                elif m:
                    elapsed = ' in %dm %02ds' % (m, s)
                else:
                    elapsed = ' in %ds' % (s)
            else:
                elapsed = ''
            name = ''
            if self.sched.config.has_option('zuul', 'job_name_in_report'):
                if self.sched.config.getboolean('zuul',
                                                'job_name_in_report'):
                    name = job.name + ' '
            ret += '- %s%s : %s%s%s\n' % (name, url, result, elapsed,
                                          voting)
        return ret<|MERGE_RESOLUTION|>--- conflicted
+++ resolved
@@ -24,38 +24,14 @@
     Defines the exact public methods that must be supplied.
     """
 
-<<<<<<< HEAD
-    _action_start = 'start'
-    _action_success = 'success'
-    _action_failure = 'failure'
-    _action_merge_failure = 'merge-failure'
-
     def __init__(self, reporter_config={}, sched=None, connection=None):
-=======
-    def __init__(self, reporter_config={}, sched=None, connection=None,
-                 action=None):
->>>>>>> a8afa854
         self.reporter_config = reporter_config
         self.sched = sched
         self.connection = connection
         self._action = None
 
     def setAction(self, action):
-<<<<<<< HEAD
-        if action not in [self._action_start, self._action_success,
-                          self._action_failure, self._action_merge_failure]:
-            raise ValueError('Unknown reporter action: %s' % action)
         self._action = action
-        format_methods = {
-            self._action_start: '_formatItemReportStart',
-            self._action_success: '_formatItemReportSuccess',
-            self._action_failure: '_formatItemReportFailure',
-            self._action_merge_failure: '_formatItemReportMergeFailure'
-        }
-        self._format_method = getattr(self, format_methods[self._action])
-=======
-        self._action = action
->>>>>>> a8afa854
 
     def stop(self):
         """Stop the reporter."""
@@ -75,12 +51,6 @@
     def postConfig(self):
         """Run tasks after configuration is reloaded"""
 
-<<<<<<< HEAD
-    def _formatItemReport(self, pipeline, item):
-        """Format a report from the given items. Usually to provide results to
-        a reporter taking free-form text."""
-        ret = self._format_method(pipeline, item)
-=======
     def _getFormatter(self):
         format_methods = {
             'start': self._formatItemReportStart,
@@ -94,7 +64,6 @@
         """Format a report from the given items. Usually to provide results to
         a reporter taking free-form text."""
         ret = self._getFormatter()(pipeline, item)
->>>>>>> a8afa854
 
         if pipeline.footer_message:
             ret += '\n' + pipeline.footer_message
