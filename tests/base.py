#!/usr/bin/env python

# Copyright 2012 Hewlett-Packard Development Company, L.P.
#
# Licensed under the Apache License, Version 2.0 (the "License"); you may
# not use this file except in compliance with the License. You may obtain
# a copy of the License at
#
#      http://www.apache.org/licenses/LICENSE-2.0
#
# Unless required by applicable law or agreed to in writing, software
# distributed under the License is distributed on an "AS IS" BASIS, WITHOUT
# WARRANTIES OR CONDITIONS OF ANY KIND, either express or implied. See the
# License for the specific language governing permissions and limitations
# under the License.

from six.moves import configparser as ConfigParser
import gc
import hashlib
import json
import logging
import os
import pprint
from six.moves import queue as Queue
import random
import re
import select
import shutil
import socket
import string
import subprocess
import swiftclient
import threading
import time
import urllib2

import git
import gear
import fixtures
import six.moves.urllib.parse as urlparse
import statsd
import testtools
from git import GitCommandError

import zuul.connection.gerrit
import zuul.connection.github
import zuul.connection.smtp
import zuul.scheduler
import zuul.webapp
import zuul.rpclistener
import zuul.launcher.gearman
import zuul.lib.swift
import zuul.merger.client
import zuul.merger.merger
import zuul.merger.server
import zuul.reporter.gerrit
import zuul.reporter.github
import zuul.reporter.smtp
import zuul.source.gerrit
import zuul.source.github
import zuul.trigger.gerrit
import zuul.trigger.github
import zuul.trigger.timer
import zuul.trigger.zuultrigger

FIXTURE_DIR = os.path.join(os.path.dirname(__file__),
                           'fixtures')
USE_TEMPDIR = True

logging.basicConfig(level=logging.DEBUG,
                    format='%(asctime)s %(name)-32s '
                    '%(levelname)-8s %(message)s')


def repack_repo(path):
    cmd = ['git', '--git-dir=%s/.git' % path, 'repack', '-afd']
    output = subprocess.Popen(cmd, close_fds=True,
                              stdout=subprocess.PIPE,
                              stderr=subprocess.PIPE)
    out = output.communicate()
    if output.returncode:
        raise Exception("git repack returned %d" % output.returncode)
    return out


def random_sha1():
    return hashlib.sha1(str(random.random())).hexdigest()


def iterate_timeout(max_seconds, purpose):
    start = time.time()
    count = 0
    while (time.time() < start + max_seconds):
        count += 1
        yield count
        time.sleep(0)
    raise Exception("Timeout waiting for %s" % purpose)


class GerritChangeReference(git.Reference):
    _common_path_default = "refs/changes"
    _points_to_commits_only = True


class FakeGerritChange(object):
    categories = {'APRV': ('Approved', -1, 1),
                  'CRVW': ('Code-Review', -2, 2),
                  'VRFY': ('Verified', -2, 2)}

    def __init__(self, gerrit, number, project, branch, subject,
                 status='NEW', upstream_root=None):
        self.gerrit = gerrit
        self.reported = 0
        self.queried = 0
        self.patchsets = []
        self.number = number
        self.project = project
        self.branch = branch
        self.subject = subject
        self.latest_patchset = 0
        self.depends_on_change = None
        self.needed_by_changes = []
        self.fail_merge = False
        self.messages = []
        self.data = {
            'branch': branch,
            'comments': [],
            'commitMessage': subject,
            'createdOn': time.time(),
            'id': 'I' + random_sha1(),
            'lastUpdated': time.time(),
            'number': str(number),
            'open': status == 'NEW',
            'owner': {'email': 'user@example.com',
                      'name': 'User Name',
                      'username': 'username'},
            'patchSets': self.patchsets,
            'project': project,
            'status': status,
            'subject': subject,
            'submitRecords': [],
            'url': 'https://hostname/%s' % number}

        self.upstream_root = upstream_root
        self.addPatchset()
        self.data['submitRecords'] = self.getSubmitRecords()
        self.open = status == 'NEW'

    def add_fake_change_to_repo(self, msg, fn, large):
        path = os.path.join(self.upstream_root, self.project)
        repo = git.Repo(path)
        ref = GerritChangeReference.create(
            repo, '1/%s/%s' % (self.number, self.latest_patchset),
            'refs/tags/init')
        repo.head.reference = ref
        zuul.merger.merger.reset_repo_to_head(repo)
        repo.git.clean('-x', '-f', '-d')

        path = os.path.join(self.upstream_root, self.project)
        if not large:
            fn = os.path.join(path, fn)
            f = open(fn, 'w')
            f.write("test %s %s %s\n" %
                    (self.branch, self.number, self.latest_patchset))
            f.close()
            repo.index.add([fn])
        else:
            for fni in range(100):
                fn = os.path.join(path, str(fni))
                f = open(fn, 'w')
                for ci in range(4096):
                    f.write(random.choice(string.printable))
                f.close()
                repo.index.add([fn])

        r = repo.index.commit(msg)
        repo.head.reference = 'master'
        zuul.merger.merger.reset_repo_to_head(repo)
        repo.git.clean('-x', '-f', '-d')
        repo.heads['master'].checkout()
        return r

    def addPatchset(self, files=[], large=False):
        self.latest_patchset += 1
        if files:
            fn = files[0]
        else:
            fn = '%s-%s' % (self.branch.replace('/', '_'), self.number)
        msg = self.subject + '-' + str(self.latest_patchset)
        c = self.add_fake_change_to_repo(msg, fn, large)
        ps_files = [{'file': '/COMMIT_MSG',
                     'type': 'ADDED'},
                    {'file': 'README',
                     'type': 'MODIFIED'}]
        for f in files:
            ps_files.append({'file': f, 'type': 'ADDED'})
        d = {'approvals': [],
             'createdOn': time.time(),
             'files': ps_files,
             'number': str(self.latest_patchset),
             'ref': 'refs/changes/1/%s/%s' % (self.number,
                                              self.latest_patchset),
             'revision': c.hexsha,
             'uploader': {'email': 'user@example.com',
                          'name': 'User name',
                          'username': 'user'}}
        self.data['currentPatchSet'] = d
        self.patchsets.append(d)
        self.data['submitRecords'] = self.getSubmitRecords()

    def getPatchsetCreatedEvent(self, patchset):
        event = {"type": "patchset-created",
                 "change": {"project": self.project,
                            "branch": self.branch,
                            "id": "I5459869c07352a31bfb1e7a8cac379cabfcb25af",
                            "number": str(self.number),
                            "subject": self.subject,
                            "owner": {"name": "User Name"},
                            "url": "https://hostname/3"},
                 "patchSet": self.patchsets[patchset - 1],
                 "uploader": {"name": "User Name"}}
        return event

    def getChangeRestoredEvent(self):
        event = {"type": "change-restored",
                 "change": {"project": self.project,
                            "branch": self.branch,
                            "id": "I5459869c07352a31bfb1e7a8cac379cabfcb25af",
                            "number": str(self.number),
                            "subject": self.subject,
                            "owner": {"name": "User Name"},
                            "url": "https://hostname/3"},
                 "restorer": {"name": "User Name"},
                 "patchSet": self.patchsets[-1],
                 "reason": ""}
        return event

    def getChangeAbandonedEvent(self):
        event = {"type": "change-abandoned",
                 "change": {"project": self.project,
                            "branch": self.branch,
                            "id": "I5459869c07352a31bfb1e7a8cac379cabfcb25af",
                            "number": str(self.number),
                            "subject": self.subject,
                            "owner": {"name": "User Name"},
                            "url": "https://hostname/3"},
                 "abandoner": {"name": "User Name"},
                 "patchSet": self.patchsets[-1],
                 "reason": ""}
        return event

    def getChangeCommentEvent(self, patchset):
        event = {"type": "comment-added",
                 "change": {"project": self.project,
                            "branch": self.branch,
                            "id": "I5459869c07352a31bfb1e7a8cac379cabfcb25af",
                            "number": str(self.number),
                            "subject": self.subject,
                            "owner": {"name": "User Name"},
                            "url": "https://hostname/3"},
                 "patchSet": self.patchsets[patchset - 1],
                 "author": {"name": "User Name"},
                 "approvals": [{"type": "Code-Review",
                                "description": "Code-Review",
                                "value": "0"}],
                 "comment": "This is a comment"}
        return event

    def addApproval(self, category, value, username='reviewer_john',
                    granted_on=None, message=''):
        if not granted_on:
            granted_on = time.time()
        approval = {
            'description': self.categories[category][0],
            'type': category,
            'value': str(value),
            'by': {
                'username': username,
                'email': username + '@example.com',
            },
            'grantedOn': int(granted_on)
        }
        for i, x in enumerate(self.patchsets[-1]['approvals'][:]):
            if x['by']['username'] == username and x['type'] == category:
                del self.patchsets[-1]['approvals'][i]
        self.patchsets[-1]['approvals'].append(approval)
        event = {'approvals': [approval],
                 'author': {'email': 'author@example.com',
                            'name': 'Patchset Author',
                            'username': 'author_phil'},
                 'change': {'branch': self.branch,
                            'id': 'Iaa69c46accf97d0598111724a38250ae76a22c87',
                            'number': str(self.number),
                            'owner': {'email': 'owner@example.com',
                                      'name': 'Change Owner',
                                      'username': 'owner_jane'},
                            'project': self.project,
                            'subject': self.subject,
                            'topic': 'master',
                            'url': 'https://hostname/459'},
                 'comment': message,
                 'patchSet': self.patchsets[-1],
                 'type': 'comment-added'}
        self.data['submitRecords'] = self.getSubmitRecords()
        return json.loads(json.dumps(event))

    def getSubmitRecords(self):
        status = {}
        for cat in self.categories.keys():
            status[cat] = 0

        for a in self.patchsets[-1]['approvals']:
            cur = status[a['type']]
            cat_min, cat_max = self.categories[a['type']][1:]
            new = int(a['value'])
            if new == cat_min:
                cur = new
            elif abs(new) > abs(cur):
                cur = new
            status[a['type']] = cur

        labels = []
        ok = True
        for typ, cat in self.categories.items():
            cur = status[typ]
            cat_min, cat_max = cat[1:]
            if cur == cat_min:
                value = 'REJECT'
                ok = False
            elif cur == cat_max:
                value = 'OK'
            else:
                value = 'NEED'
                ok = False
            labels.append({'label': cat[0], 'status': value})
        if ok:
            return [{'status': 'OK'}]
        return [{'status': 'NOT_READY',
                 'labels': labels}]

    def setDependsOn(self, other, patchset):
        self.depends_on_change = other
        d = {'id': other.data['id'],
             'number': other.data['number'],
             'ref': other.patchsets[patchset - 1]['ref']
             }
        self.data['dependsOn'] = [d]

        other.needed_by_changes.append(self)
        needed = other.data.get('neededBy', [])
        d = {'id': self.data['id'],
             'number': self.data['number'],
             'ref': self.patchsets[patchset - 1]['ref'],
             'revision': self.patchsets[patchset - 1]['revision']
             }
        needed.append(d)
        other.data['neededBy'] = needed

    def query(self):
        self.queried += 1
        d = self.data.get('dependsOn')
        if d:
            d = d[0]
            if (self.depends_on_change.patchsets[-1]['ref'] == d['ref']):
                d['isCurrentPatchSet'] = True
            else:
                d['isCurrentPatchSet'] = False
        return json.loads(json.dumps(self.data))

    def setMerged(self):
        if (self.depends_on_change and
                self.depends_on_change.data['status'] != 'MERGED'):
            return
        if self.fail_merge:
            return
        self.data['status'] = 'MERGED'
        self.open = False

        path = os.path.join(self.upstream_root, self.project)
        repo = git.Repo(path)
        repo.heads[self.branch].commit = \
            repo.commit(self.patchsets[-1]['revision'])

    def setReported(self):
        self.reported += 1


class FakeGerritConnection(zuul.connection.gerrit.GerritConnection):
    log = logging.getLogger("zuul.test.FakeGerritConnection")

    def __init__(self, connection_name, connection_config,
                 changes_db=None, queues_db=None, upstream_root=None):
        super(FakeGerritConnection, self).__init__(connection_name,
                                                   connection_config)

        self.event_queue = queues_db
        self.fixture_dir = os.path.join(FIXTURE_DIR, 'gerrit')
        self.change_number = 0
        self.changes = changes_db
        self.queries = []
        self.upstream_root = upstream_root

    def addFakeChange(self, project, branch, subject, status='NEW'):
        self.change_number += 1
        c = FakeGerritChange(self, self.change_number, project, branch,
                             subject, upstream_root=self.upstream_root,
                             status=status)
        self.changes[self.change_number] = c
        return c

    def review(self, project, changeid, message, action):
        number, ps = changeid.split(',')
        change = self.changes[int(number)]

        # Add the approval back onto the change (ie simulate what gerrit would
        # do).
        # Usually when zuul leaves a review it'll create a feedback loop where
        # zuul's review enters another gerrit event (which is then picked up by
        # zuul). However, we can't mimic this behaviour (by adding this
        # approval event into the queue) as it stops jobs from checking what
        # happens before this event is triggered. If a job needs to see what
        # happens they can add their own verified event into the queue.
        # Nevertheless, we can update change with the new review in gerrit.

        for cat in ['CRVW', 'VRFY', 'APRV']:
            if cat in action:
                change.addApproval(cat, action[cat], username=self.user)

        if 'label' in action:
            parts = action['label'].split('=')
            change.addApproval(parts[0], parts[2], username=self.user)

        change.messages.append(message)

        if 'submit' in action:
            change.setMerged()
        if message:
            change.setReported()

    def query(self, number):
        change = self.changes.get(int(number))
        if change:
            return change.query()
        return {}

    def simpleQuery(self, query):
        self.log.debug("simpleQuery: %s" % query)
        self.queries.append(query)
        if query.startswith('change:'):
            # Query a specific changeid
            changeid = query[len('change:'):]
            l = [change.query() for change in self.changes.values()
                 if change.data['id'] == changeid]
        elif query.startswith('message:'):
            # Query the content of a commit message
            msg = query[len('message:'):].strip()
            l = [change.query() for change in self.changes.values()
                 if msg in change.data['commitMessage']]
        else:
            # Query all open changes
            l = [change.query() for change in self.changes.values()]
        return l

    def _start_watcher_thread(self, *args, **kw):
        pass

    def getGitUrl(self, project):
        return os.path.join(self.upstream_root, project.name)


class GithubChangeReference(git.Reference):
    _common_path_default = "refs/pull"
    _points_to_commits_only = True


class FakeGithubPullRequest(object):

    def __init__(self, github, number, project, branch,
                 upstream_root, number_of_commits=1):
        """Creates a new PR with several commits.
        Sends an event about opened PR."""
        self.github = github
        self.number = number
        self.project = project
        self.branch = branch
        self.upstream_root = upstream_root
        self.comments = []
        self.statuses = {}
        self.updated_at = None
        self.head_sha = None
        self.is_merged = False
        self._createPRRef()
        self._addCommitToRepo()
        self._updateTimeStamp()

    def addCommit(self):
        """Adds a commit on top of the actual PR head."""
        self._addCommitToRepo()
        self._updateTimeStamp()
        self._clearStatuses()

    def forcePush(self):
        """Clears actual commits and add a commit on top of the base."""
        self._addCommitToRepo(reset=True)
        self._updateTimeStamp()
        self._clearStatuses()

    def getPullRequestOpenedEvent(self):
        return self._getPullRequestEvent('opened')

    def getPullRequestSynchronizeEvent(self):
        return self._getPullRequestEvent('synchronize')

    def getPullRequestReopenedEvent(self):
        return self._getPullRequestEvent('reopened')

    def getPullRequestClosedEvent(self):
        return self._getPullRequestEvent('closed')

    def addComment(self, message):
        self.comments.append(message)
        self._updateTimeStamp()

    def getCommentAddedEvent(self, text):
        name = 'issue_comment'
        data = {
            'action': 'created',
            'issue': {
                'number': self.number
            },
            'comment': {
                'body': text
            },
            'repository': {
                'full_name': self.project
            }
        }
        return (name, data)

    def _getRepo(self):
        repo_path = os.path.join(self.upstream_root, self.project)
        return git.Repo(repo_path)

    def _createPRRef(self):
        repo = self._getRepo()
        GithubChangeReference.create(
            repo, self._getPRReference(), 'refs/tags/init')

    def _addCommitToRepo(self, reset=False):
        repo = self._getRepo()
        ref = repo.references[self._getPRReference()]
        if reset:
            ref.set_object('refs/tags/init')
        repo.head.reference = ref
        zuul.merger.merger.reset_repo_to_head(repo)
        repo.git.clean('-x', '-f', '-d')

        fn = '%s-%s' % (self.branch.replace('/', '_'), self.number)
        msg = 'test-%s' % self.number
        fn = os.path.join(repo.working_dir, fn)
        f = open(fn, 'w')
        with open(fn, 'w') as f:
            f.write("test %s %s\n" %
                    (self.branch, self.number))
        repo.index.add([fn])

        self.head_sha = repo.index.commit(msg).hexsha
        repo.head.reference = 'master'
        zuul.merger.merger.reset_repo_to_head(repo)
        repo.git.clean('-x', '-f', '-d')
        repo.heads['master'].checkout()

    def _updateTimeStamp(self):
        self.updated_at = time.strftime('%Y-%m-%dT%H:%M:%SZ', time.localtime())

    def getPRHeadSha(self):
        repo = self._getRepo()
        return repo.references[self._getPRReference()].commit.hexsha

    def setStatus(self, state, url, description, context):
        self.statuses[context] = {
            'state': state,
            'url': url,
            'description': description
        }

    def _clearStatuses(self):
        self.statuses = {}

    def _getPRReference(self):
        return '%s/head' % self.number

    def _getPullRequestEvent(self, action):
        name = 'pull_request'
        data = {
            'action': action,
            'number': self.number,
            'pull_request': {
                'number': self.number,
                'updated_at': self.updated_at,
                'base': {
                    'ref': self.branch,
                    'repo': {
                        'full_name': self.project
                    }
                },
                'head': {
                    'sha': self.head_sha
                }
            }
        }
        return (name, data)


class FakeGithubConnection(zuul.connection.github.GithubConnection):
    log = logging.getLogger("zuul.test.FakeGithubConnection")

    def __init__(self, connection_name, connection_config, upstream_root=None):
        super(FakeGithubConnection, self).__init__(connection_name,
                                                   connection_config)
        self.connection_name = connection_name
        self.pr_number = 0
        self.pull_requests = []
        self.upstream_root = upstream_root
        self.merge_failure = False

    def openFakePullRequest(self, project, branch):
        self.pr_number += 1
        pull_request = FakeGithubPullRequest(
            self, self.pr_number, project, branch, self.upstream_root)
        self.pull_requests.append(pull_request)
        return pull_request

    def getTagEvent(self, project, tag, sha=None):
        if not sha:
            sha = random_sha1()
        event_name = 'push'
        event_data = {
            'ref': 'refs/tags/%s' % tag,
            'before': '00000000000000000000000000000000',
            'after': sha,
            'repository': {
                'full_name': project
            }
        }
        return (event_name, event_data)

    def getPushEvent(self, project, branch, old_rev=None, new_rev=None):
        if not old_rev:
            old_rev = random_sha1()
        if not new_rev:
            new_rev = random_sha1()
        name = 'push'
        data = {
            'ref': 'refs/heads/%s' % branch,
            'before': old_rev,
            'after': new_rev,
            'repository': {
                'full_name': project
            }
        }
        return (name, data)

    def emitEvent(self, event):
        """Emulates sending the GitHub webhook event to the connection."""
        port = self.webapp.server.socket.getsockname()[1]
        name, data = event
        payload = json.dumps(data)
        headers = {'X-Github-Event': name}
        req = urllib2.Request(
            'http://localhost:%s/connection/%s/payload'
            % (port, self.connection_name),
            data=payload, headers=headers)
        urllib2.urlopen(req)

    def getPull(self, owner, project, number):
        pr = self.pull_requests[number - 1]
        data = {
            'number': number,
            'updated_at': pr.updated_at,
            'base': {
                'repo': {
                    'full_name': pr.project
                },
                'ref': pr.branch,
            },
            'head': {
                'sha': pr.head_sha
            }
        }
        return data

    def getGitUrl(self, project):
        return os.path.join(self.upstream_root, str(project))

    def real_getGitUrl(self, project):
        return super(FakeGithubConnection, self).getGitUrl(project)

    def commentPull(self, owner, project, pr_number, message):
        pull_request = self.pull_requests[pr_number - 1]
        pull_request.addComment(message)

    def mergePull(self, owner, project, pr_number, sha=None):
        pull_request = self.pull_requests[pr_number - 1]
        if self.merge_failure:
            raise Exception('Pull request was not merged')
        pull_request.is_merged = True

    def setCommitStatus(self, owner, project, sha, state,
                        url='', description='', context=''):
        for pr in self.pull_requests:
            pr_owner, pr_project = pr.project.split('/')
            if (pr_owner == owner and pr_project == project and
                pr.head_sha == sha):
                pr.setStatus(state, url, description, context)


class BuildHistory(object):
    def __init__(self, **kw):
        self.__dict__.update(kw)

    def __repr__(self):
        return ("<Completed build, result: %s name: %s #%s changes: %s>" %
                (self.result, self.name, self.number, self.changes))


class FakeURLOpener(object):
    def __init__(self, upstream_root, url):
        self.upstream_root = upstream_root
        self.url = url

    def read(self):
        res = urlparse.urlparse(self.url)
        path = res.path
        project = '/'.join(path.split('/')[2:-2])
        ret = '001e# service=git-upload-pack\n'
        ret += ('000000a31270149696713ba7e06f1beb760f20d359c4abed HEAD\x00'
                'multi_ack thin-pack side-band side-band-64k ofs-delta '
                'shallow no-progress include-tag multi_ack_detailed no-done\n')
        path = os.path.join(self.upstream_root, project)
        repo = git.Repo(path)
        for ref in repo.refs:
            r = ref.object.hexsha + ' ' + ref.path + '\n'
            ret += '%04x%s' % (len(r) + 4, r)
        ret += '0000'
        return ret


class FakeStatsd(threading.Thread):
    def __init__(self):
        threading.Thread.__init__(self)
        self.daemon = True
        self.sock = socket.socket(socket.AF_INET, socket.SOCK_DGRAM)
        self.sock.bind(('', 0))
        self.port = self.sock.getsockname()[1]
        self.wake_read, self.wake_write = os.pipe()
        self.stats = []

    def run(self):
        while True:
            poll = select.poll()
            poll.register(self.sock, select.POLLIN)
            poll.register(self.wake_read, select.POLLIN)
            ret = poll.poll()
            for (fd, event) in ret:
                if fd == self.sock.fileno():
                    data = self.sock.recvfrom(1024)
                    if not data:
                        return
                    self.stats.append(data[0])
                if fd == self.wake_read:
                    return

    def stop(self):
        os.write(self.wake_write, '1\n')


class FakeBuild(threading.Thread):
    log = logging.getLogger("zuul.test")

    def __init__(self, worker, job, number, node):
        threading.Thread.__init__(self)
        self.daemon = True
        self.worker = worker
        self.job = job
        self.name = job.name.split(':')[1]
        self.number = number
        self.node = node
        self.parameters = json.loads(job.arguments)
        self.unique = self.parameters['ZUUL_UUID']
        self.wait_condition = threading.Condition()
        self.waiting = False
        self.aborted = False
        self.created = time.time()
        self.description = ''
        self.run_error = False

    def release(self):
        self.wait_condition.acquire()
        self.wait_condition.notify()
        self.waiting = False
        self.log.debug("Build %s released" % self.unique)
        self.wait_condition.release()

    def isWaiting(self):
        self.wait_condition.acquire()
        if self.waiting:
            ret = True
        else:
            ret = False
        self.wait_condition.release()
        return ret

    def _wait(self):
        self.wait_condition.acquire()
        self.waiting = True
        self.log.debug("Build %s waiting" % self.unique)
        self.wait_condition.wait()
        self.wait_condition.release()

    def run(self):
        data = {
            'url': 'https://server/job/%s/%s/' % (self.name, self.number),
            'name': self.name,
            'number': self.number,
            'manager': self.worker.worker_id,
            'worker_name': 'My Worker',
            'worker_hostname': 'localhost',
            'worker_ips': ['127.0.0.1', '192.168.1.1'],
            'worker_fqdn': 'zuul.example.org',
            'worker_program': 'FakeBuilder',
            'worker_version': 'v1.1',
            'worker_extra': {'something': 'else'}
        }

        self.log.debug('Running build %s' % self.unique)

        self.job.sendWorkData(json.dumps(data))
        self.log.debug('Sent WorkData packet with %s' % json.dumps(data))
        self.job.sendWorkStatus(0, 100)

        if self.worker.hold_jobs_in_build:
            self.log.debug('Holding build %s' % self.unique)
            self._wait()
        self.log.debug("Build %s continuing" % self.unique)

        self.worker.lock.acquire()

        result = 'SUCCESS'
        if (('ZUUL_REF' in self.parameters) and
            self.worker.shouldFailTest(self.name,
                                       self.parameters['ZUUL_REF'])):
            result = 'FAILURE'
        if self.aborted:
            result = 'ABORTED'

        if self.run_error:
            work_fail = True
            result = 'RUN_ERROR'
        else:
            data['result'] = result
            data['node_labels'] = ['bare-necessities']
            data['node_name'] = 'foo'
            work_fail = False

        changes = None
        if 'ZUUL_CHANGE_IDS' in self.parameters:
            changes = self.parameters['ZUUL_CHANGE_IDS']

        self.worker.build_history.append(
            BuildHistory(name=self.name, number=self.number,
                         result=result, changes=changes, node=self.node,
                         uuid=self.unique, description=self.description,
                         pipeline=self.parameters['ZUUL_PIPELINE'])
        )

        self.job.sendWorkData(json.dumps(data))
        if work_fail:
            self.job.sendWorkFail()
        else:
            self.job.sendWorkComplete(json.dumps(data))
        del self.worker.gearman_jobs[self.job.unique]
        self.worker.running_builds.remove(self)
        self.worker.lock.release()


class FakeWorker(gear.Worker):
    def __init__(self, worker_id, test):
        super(FakeWorker, self).__init__(worker_id)
        self.gearman_jobs = {}
        self.build_history = []
        self.running_builds = []
        self.build_counter = 0
        self.fail_tests = {}
        self.test = test

        self.hold_jobs_in_build = False
        self.lock = threading.Lock()
        self.__work_thread = threading.Thread(target=self.work)
        self.__work_thread.daemon = True
        self.__work_thread.start()

    def handleJob(self, job):
        parts = job.name.split(":")
        cmd = parts[0]
        name = parts[1]
        if len(parts) > 2:
            node = parts[2]
        else:
            node = None
        if cmd == 'build':
            self.handleBuild(job, name, node)
        elif cmd == 'stop':
            self.handleStop(job, name)
        elif cmd == 'set_description':
            self.handleSetDescription(job, name)

    def handleBuild(self, job, name, node):
        build = FakeBuild(self, job, self.build_counter, node)
        job.build = build
        self.gearman_jobs[job.unique] = job
        self.build_counter += 1

        self.running_builds.append(build)
        build.start()

    def handleStop(self, job, name):
        self.log.debug("handle stop")
        parameters = json.loads(job.arguments)
        name = parameters['name']
        number = parameters['number']
        for build in self.running_builds:
            if build.name == name and build.number == number:
                build.aborted = True
                build.release()
                job.sendWorkComplete()
                return
        job.sendWorkFail()

    def handleSetDescription(self, job, name):
        self.log.debug("handle set description")
        parameters = json.loads(job.arguments)
        name = parameters['name']
        number = parameters['number']
        descr = parameters['html_description']
        for build in self.running_builds:
            if build.name == name and build.number == number:
                build.description = descr
                job.sendWorkComplete()
                return
        for build in self.build_history:
            if build.name == name and build.number == number:
                build.description = descr
                job.sendWorkComplete()
                return
        job.sendWorkFail()

    def work(self):
        while self.running:
            try:
                job = self.getJob()
            except gear.InterruptedError:
                continue
            try:
                self.handleJob(job)
            except:
                self.log.exception("Worker exception:")

    def addFailTest(self, name, change):
        l = self.fail_tests.get(name, [])
        l.append(change)
        self.fail_tests[name] = l

    def shouldFailTest(self, name, ref):
        l = self.fail_tests.get(name, [])
        for change in l:
            if self.test.ref_has_change(ref, change):
                return True
        return False

    def release(self, regex=None):
        builds = self.running_builds[:]
        self.log.debug("releasing build %s (%s)" % (regex,
                                                    len(self.running_builds)))
        for build in builds:
            if not regex or re.match(regex, build.name):
                self.log.debug("releasing build %s" %
                               (build.parameters['ZUUL_UUID']))
                build.release()
            else:
                self.log.debug("not releasing build %s" %
                               (build.parameters['ZUUL_UUID']))
        self.log.debug("done releasing builds %s (%s)" %
                       (regex, len(self.running_builds)))


class FakeGearmanServer(gear.Server):
    def __init__(self):
        self.hold_jobs_in_queue = False
        super(FakeGearmanServer, self).__init__(0)

    def getJobForConnection(self, connection, peek=False):
        for queue in [self.high_queue, self.normal_queue, self.low_queue]:
            for job in queue:
                if not hasattr(job, 'waiting'):
                    if job.name.startswith('build:'):
                        job.waiting = self.hold_jobs_in_queue
                    else:
                        job.waiting = False
                if job.waiting:
                    continue
                if job.name in connection.functions:
                    if not peek:
                        queue.remove(job)
                        connection.related_jobs[job.handle] = job
                        job.worker_connection = connection
                    job.running = True
                    return job
        return None

    def release(self, regex=None):
        released = False
        qlen = (len(self.high_queue) + len(self.normal_queue) +
                len(self.low_queue))
        self.log.debug("releasing queued job %s (%s)" % (regex, qlen))
        for job in self.getQueue():
            cmd, name = job.name.split(':')
            if cmd != 'build':
                continue
            if not regex or re.match(regex, name):
                self.log.debug("releasing queued job %s" %
                               job.unique)
                job.waiting = False
                released = True
            else:
                self.log.debug("not releasing queued job %s" %
                               job.unique)
        if released:
            self.wakeConnections()
        qlen = (len(self.high_queue) + len(self.normal_queue) +
                len(self.low_queue))
        self.log.debug("done releasing queued jobs %s (%s)" % (regex, qlen))


class FakeSMTP(object):
    log = logging.getLogger('zuul.FakeSMTP')

    def __init__(self, messages, server, port):
        self.server = server
        self.port = port
        self.messages = messages

    def sendmail(self, from_email, to_email, msg):
        self.log.info("Sending email from %s, to %s, with msg %s" % (
                      from_email, to_email, msg))

        headers = msg.split('\n\n', 1)[0]
        body = msg.split('\n\n', 1)[1]

        self.messages.append(dict(
            from_email=from_email,
            to_email=to_email,
            msg=msg,
            headers=headers,
            body=body,
        ))

        return True

    def quit(self):
        return True


class FakeSwiftClientConnection(swiftclient.client.Connection):
    def post_account(self, headers):
        # Do nothing
        pass

    def get_auth(self):
        # Returns endpoint and (unused) auth token
        endpoint = os.path.join('https://storage.example.org', 'V1',
                                'AUTH_account')
        return endpoint, ''


class BaseTestCase(testtools.TestCase):
    log = logging.getLogger("zuul.test")

    def setUp(self):
        super(BaseTestCase, self).setUp()
        test_timeout = os.environ.get('OS_TEST_TIMEOUT', 0)
        try:
            test_timeout = int(test_timeout)
        except ValueError:
            # If timeout value is invalid do not set a timeout.
            test_timeout = 0
        if test_timeout > 0:
            self.useFixture(fixtures.Timeout(test_timeout, gentle=False))

        if (os.environ.get('OS_STDOUT_CAPTURE') == 'True' or
            os.environ.get('OS_STDOUT_CAPTURE') == '1'):
            stdout = self.useFixture(fixtures.StringStream('stdout')).stream
            self.useFixture(fixtures.MonkeyPatch('sys.stdout', stdout))
        if (os.environ.get('OS_STDERR_CAPTURE') == 'True' or
            os.environ.get('OS_STDERR_CAPTURE') == '1'):
            stderr = self.useFixture(fixtures.StringStream('stderr')).stream
            self.useFixture(fixtures.MonkeyPatch('sys.stderr', stderr))
        if (os.environ.get('OS_LOG_CAPTURE') == 'True' or
            os.environ.get('OS_LOG_CAPTURE') == '1'):
            self.useFixture(fixtures.FakeLogger(
                level=logging.DEBUG,
                format='%(asctime)s %(name)-32s '
                '%(levelname)-8s %(message)s'))


class ZuulTestCase(BaseTestCase):

    def setUp(self):
        super(ZuulTestCase, self).setUp()
        if USE_TEMPDIR:
            tmp_root = self.useFixture(fixtures.TempDir(
                rootdir=os.environ.get("ZUUL_TEST_ROOT"))
            ).path
        else:
            tmp_root = os.environ.get("ZUUL_TEST_ROOT")
        self.test_root = os.path.join(tmp_root, "zuul-test")
        self.upstream_root = os.path.join(self.test_root, "upstream")
        self.git_root = os.path.join(self.test_root, "git")

        if os.path.exists(self.test_root):
            shutil.rmtree(self.test_root)
        os.makedirs(self.test_root)
        os.makedirs(self.upstream_root)

        # Make per test copy of Configuration.
        self.setup_config()
        self.config.set('zuul', 'layout_config',
                        os.path.join(FIXTURE_DIR,
                                     self.config.get('zuul', 'layout_config')))
        self.config.set('merger', 'git_dir', self.git_root)

        # For each project in config:
        self.init_repo("org/project")
        self.init_repo("org/project1")
        self.init_repo("org/project2")
        self.init_repo("org/project3")
        self.init_repo("org/project4")
        self.init_repo("org/project5")
        self.init_repo("org/project6")
        self.init_repo("org/one-job-project")
        self.init_repo("org/nonvoting-project")
        self.init_repo("org/templated-project")
        self.init_repo("org/layered-project")
        self.init_repo("org/node-project")
        self.init_repo("org/conflict-project")
        self.init_repo("org/noop-project")
        self.init_repo("org/experimental-project")
        self.init_repo("org/no-jobs-project")

        self.statsd = FakeStatsd()
        os.environ['STATSD_HOST'] = 'localhost'
        os.environ['STATSD_PORT'] = str(self.statsd.port)
        self.statsd.start()
        # the statsd client object is configured in the statsd module import
        reload(statsd)
        reload(zuul.scheduler)

        self.gearman_server = FakeGearmanServer()

        self.config.set('gearman', 'port', str(self.gearman_server.port))

        self.worker = FakeWorker('fake_worker', self)
        self.worker.addServer('127.0.0.1', self.gearman_server.port)
        self.gearman_server.worker = self.worker

        zuul.source.gerrit.GerritSource.replication_timeout = 1.5
        zuul.source.gerrit.GerritSource.replication_retry_interval = 0.5
        zuul.connection.gerrit.GerritEventConnector.delay = 0.0

        self.sched = zuul.scheduler.Scheduler(self.config)

        self.useFixture(fixtures.MonkeyPatch('swiftclient.client.Connection',
                                             FakeSwiftClientConnection))
        self.swift = zuul.lib.swift.Swift(self.config)
        self.webapp = zuul.webapp.WebApp(self.sched, port=0)

        self.event_queues = [
            self.sched.result_event_queue,
            self.sched.trigger_event_queue
        ]

        self.configure_connections()
        self.sched.registerConnections(self.connections, self.webapp)

        def URLOpenerFactory(*args, **kw):
            if isinstance(args[0], urllib2.Request):
                return old_urlopen(*args, **kw)
            return FakeURLOpener(self.upstream_root, *args, **kw)

        old_urlopen = urllib2.urlopen
        urllib2.urlopen = URLOpenerFactory

        self.merge_server = zuul.merger.server.MergeServer(self.config,
                                                           self.connections)
        self.merge_server.start()

        self.launcher = zuul.launcher.gearman.Gearman(self.config, self.sched,
                                                      self.swift)
        self.merge_client = zuul.merger.client.MergeClient(
            self.config, self.sched)

        self.sched.setLauncher(self.launcher)
        self.sched.setMerger(self.merge_client)

        self.rpc = zuul.rpclistener.RPCListener(self.config, self.sched)

        self.sched.start()
        self.sched.reconfigure(self.config)
        self.sched.resume()
        self.webapp.start()
        self.rpc.start()
        self.launcher.gearman.waitForServer()
        self.registerJobs()
        self.builds = self.worker.running_builds
        self.history = self.worker.build_history

        self.addCleanup(self.assertFinalState)
        self.addCleanup(self.shutdown)

    def configure_connections(self):
        # Register connections from the config
        self.smtp_messages = []

        def FakeSMTPFactory(*args, **kw):
            args = [self.smtp_messages] + list(args)
            return FakeSMTP(*args, **kw)

        self.useFixture(fixtures.MonkeyPatch('smtplib.SMTP', FakeSMTPFactory))

        # Set a changes database so multiple FakeGerrit's can report back to
        # a virtual canonical database given by the configured hostname
        self.gerrit_changes_dbs = {}
        self.gerrit_queues_dbs = {}
        self.connections = {}

        for section_name in self.config.sections():
            con_match = re.match(r'^connection ([\'\"]?)(.*)(\1)$',
                                 section_name, re.I)
            if not con_match:
                continue
            con_name = con_match.group(2)
            con_config = dict(self.config.items(section_name))

            if 'driver' not in con_config:
                raise Exception("No driver specified for connection %s."
                                % con_name)

            con_driver = con_config['driver']

            # TODO(jhesketh): load the required class automatically
            if con_driver == 'gerrit':
                if con_config['server'] not in self.gerrit_changes_dbs.keys():
                    self.gerrit_changes_dbs[con_config['server']] = {}
                if con_config['server'] not in self.gerrit_queues_dbs.keys():
                    self.gerrit_queues_dbs[con_config['server']] = \
                        Queue.Queue()
                    self.event_queues.append(
                        self.gerrit_queues_dbs[con_config['server']])
                self.connections[con_name] = FakeGerritConnection(
                    con_name, con_config,
                    changes_db=self.gerrit_changes_dbs[con_config['server']],
                    queues_db=self.gerrit_queues_dbs[con_config['server']],
                    upstream_root=self.upstream_root
                )
                setattr(self, 'fake_' + con_name, self.connections[con_name])
            elif con_driver == 'github':
                self.connections[con_name] = FakeGithubConnection(
                    con_name, con_config, upstream_root=self.upstream_root)
                setattr(self, 'fake_' + con_name, self.connections[con_name])
            elif con_driver == 'smtp':
                self.connections[con_name] = \
                    zuul.connection.smtp.SMTPConnection(con_name, con_config)
            else:
                raise Exception("Unknown driver, %s, for connection %s"
                                % (con_config['driver'], con_name))

        # If the [gerrit] or [smtp] sections still exist, load them in as a
        # connection named 'gerrit' or 'smtp' respectfully

        if 'gerrit' in self.config.sections():
            self.gerrit_changes_dbs['gerrit'] = {}
            self.gerrit_queues_dbs['gerrit'] = Queue.Queue()
<<<<<<< HEAD
            self.event_queues.append(
                self.gerrit_queues_dbs['gerrit'])
=======
            self.event_queues.append(self.gerrit_queues_dbs['gerrit'])
>>>>>>> a8afa854
            self.connections['gerrit'] = FakeGerritConnection(
                '_legacy_gerrit', dict(self.config.items('gerrit')),
                changes_db=self.gerrit_changes_dbs['gerrit'],
                queues_db=self.gerrit_queues_dbs['gerrit'])

        if 'smtp' in self.config.sections():
            self.connections['smtp'] = \
                zuul.connection.smtp.SMTPConnection(
                    '_legacy_smtp', dict(self.config.items('smtp')))

    def setup_config(self, config_file='zuul.conf'):
        """Per test config object. Override to set different config."""
        self.config = ConfigParser.ConfigParser()
        self.config.read(os.path.join(FIXTURE_DIR, config_file))

    def assertFinalState(self):
        # Make sure that git.Repo objects have been garbage collected.
        repos = []
        gc.collect()
        for obj in gc.get_objects():
            if isinstance(obj, git.Repo):
                repos.append(obj)
        self.assertEqual(len(repos), 0)
        self.assertEmptyQueues()
        for pipeline in self.sched.layout.pipelines.values():
            if isinstance(pipeline.manager,
                          zuul.scheduler.IndependentPipelineManager):
                self.assertEqual(len(pipeline.queues), 0)

    def shutdown(self):
        self.log.debug("Shutting down after tests")
        self.launcher.stop()
        self.merge_server.stop()
        self.merge_server.join()
        self.merge_client.stop()
        self.worker.shutdown()
        self.sched.stop()
        self.sched.join()
        self.statsd.stop()
        self.statsd.join()
        self.webapp.stop()
        self.webapp.join()
        self.rpc.stop()
        self.rpc.join()
        self.gearman_server.shutdown()
        threads = threading.enumerate()
        if len(threads) > 1:
            self.log.error("More than one thread is running: %s" % threads)

    def init_repo(self, project):
        parts = project.split('/')
        path = os.path.join(self.upstream_root, *parts[:-1])
        if not os.path.exists(path):
            os.makedirs(path)
        path = os.path.join(self.upstream_root, project)
        repo = git.Repo.init(path)

        repo.config_writer().set_value('user', 'email', 'user@example.com')
        repo.config_writer().set_value('user', 'name', 'User Name')
        repo.config_writer().write()

        fn = os.path.join(path, 'README')
        f = open(fn, 'w')
        f.write("test\n")
        f.close()
        repo.index.add([fn])
        repo.index.commit('initial commit')
        master = repo.create_head('master')
        repo.create_tag('init')

        repo.head.reference = master
        zuul.merger.merger.reset_repo_to_head(repo)
        repo.git.clean('-x', '-f', '-d')

        self.create_branch(project, 'mp')

    def create_branch(self, project, branch):
        path = os.path.join(self.upstream_root, project)
        repo = git.Repo.init(path)
        fn = os.path.join(path, 'README')

        branch_head = repo.create_head(branch)
        repo.head.reference = branch_head
        f = open(fn, 'a')
        f.write("test %s\n" % branch)
        f.close()
        repo.index.add([fn])
        repo.index.commit('%s commit' % branch)

        repo.head.reference = repo.heads['master']
        zuul.merger.merger.reset_repo_to_head(repo)
        repo.git.clean('-x', '-f', '-d')

    def ref_has_change(self, ref, change):
        path = os.path.join(self.git_root, change.project)
        repo = git.Repo(path)
        try:
            for commit in repo.iter_commits(ref):
                if commit.message.strip() == ('%s-1' % change.subject):
                    return True
        except GitCommandError:
            pass
        return False

    def job_has_changes(self, *args):
        job = args[0]
        commits = args[1:]
        if isinstance(job, FakeBuild):
            parameters = job.parameters
        else:
            parameters = json.loads(job.arguments)
        project = parameters['ZUUL_PROJECT']
        path = os.path.join(self.git_root, project)
        repo = git.Repo(path)
        ref = parameters['ZUUL_REF']
        sha = parameters['ZUUL_COMMIT']
        repo_messages = [c.message.strip() for c in repo.iter_commits(ref)]
        repo_shas = [c.hexsha for c in repo.iter_commits(ref)]
        commit_messages = ['%s-1' % commit.subject for commit in commits]
        self.log.debug("Checking if job %s has changes; commit_messages %s;"
                       " repo_messages %s; sha %s" % (job, commit_messages,
                                                      repo_messages, sha))
        for msg in commit_messages:
            if msg not in repo_messages:
                self.log.debug("  messages do not match")
                return False
        if repo_shas[0] != sha:
            self.log.debug("  sha does not match")
            return False
        self.log.debug("  OK")
        return True

    def registerJobs(self):
        count = 0
        for job in self.sched.layout.jobs.keys():
            self.worker.registerFunction('build:' + job)
            count += 1
        self.worker.registerFunction('stop:' + self.worker.worker_id)
        count += 1

        while len(self.gearman_server.functions) < count:
            time.sleep(0)

    def orderedRelease(self):
        # Run one build at a time to ensure non-race order:
        while len(self.builds):
            self.release(self.builds[0])
            self.waitUntilSettled()

    def release(self, job):
        if isinstance(job, FakeBuild):
            job.release()
        else:
            job.waiting = False
            self.log.debug("Queued job %s released" % job.unique)
            self.gearman_server.wakeConnections()

    def getParameter(self, job, name):
        if isinstance(job, FakeBuild):
            return job.parameters[name]
        else:
            parameters = json.loads(job.arguments)
            return parameters[name]

    def resetGearmanServer(self):
        self.worker.setFunctions([])
        while True:
            done = True
            for connection in self.gearman_server.active_connections:
                if (connection.functions and
                    connection.client_id not in ['Zuul RPC Listener',
                                                 'Zuul Merger']):
                    done = False
            if done:
                break
            time.sleep(0)
        self.gearman_server.functions = set()
        self.rpc.register()
        self.merge_server.register()

    def haveAllBuildsReported(self):
        # See if Zuul is waiting on a meta job to complete
        if self.launcher.meta_jobs:
            return False
        # Find out if every build that the worker has completed has been
        # reported back to Zuul.  If it hasn't then that means a Gearman
        # event is still in transit and the system is not stable.
        for build in self.worker.build_history:
            zbuild = self.launcher.builds.get(build.uuid)
            if not zbuild:
                # It has already been reported
                continue
            # It hasn't been reported yet.
            return False
        # Make sure that none of the worker connections are in GRAB_WAIT
        for connection in self.worker.active_connections:
            if connection.state == 'GRAB_WAIT':
                return False
        return True

    def areAllBuildsWaiting(self):
        builds = self.launcher.builds.values()
        for build in builds:
            client_job = None
            for conn in self.launcher.gearman.active_connections:
                for j in conn.related_jobs.values():
                    if j.unique == build.uuid:
                        client_job = j
                        break
            if not client_job:
                self.log.debug("%s is not known to the gearman client" %
                               build)
                return False
            if not client_job.handle:
                self.log.debug("%s has no handle" % client_job)
                return False
            server_job = self.gearman_server.jobs.get(client_job.handle)
            if not server_job:
                self.log.debug("%s is not known to the gearman server" %
                               client_job)
                return False
            if not hasattr(server_job, 'waiting'):
                self.log.debug("%s is being enqueued" % server_job)
                return False
            if server_job.waiting:
                continue
            worker_job = self.worker.gearman_jobs.get(server_job.unique)
            if worker_job:
                if build.number is None:
                    self.log.debug("%s has not reported start" % worker_job)
                    return False
                if worker_job.build.isWaiting():
                    continue
                else:
                    self.log.debug("%s is running" % worker_job)
                    return False
            else:
                self.log.debug("%s is unassigned" % server_job)
                return False
        return True

    def eventQueuesEmpty(self):
        for queue in self.event_queues:
            yield queue.empty()

    def eventQueuesJoin(self):
        for queue in self.event_queues:
            queue.join()

    def waitUntilSettled(self):
        self.log.debug("Waiting until settled...")
        start = time.time()
        while True:
            if time.time() - start > 10:
                print 'queue status:',
                print ' '.join(self.eventQueuesEmpty())
                print self.areAllBuildsWaiting()
                raise Exception("Timeout waiting for Zuul to settle")
            # Make sure no new events show up while we're checking
            self.worker.lock.acquire()
            # have all build states propogated to zuul?
            if self.haveAllBuildsReported():
                # Join ensures that the queue is empty _and_ events have been
                # processed
                self.eventQueuesJoin()
                self.sched.run_handler_lock.acquire()
                if (not self.merge_client.build_sets and
                    all(self.eventQueuesEmpty()) and
                    self.haveAllBuildsReported() and
                    self.areAllBuildsWaiting()):
                    self.sched.run_handler_lock.release()
                    self.worker.lock.release()
                    self.log.debug("...settled.")
                    return
                self.sched.run_handler_lock.release()
            self.worker.lock.release()
            self.sched.wake_event.wait(0.1)

    def countJobResults(self, jobs, result):
        jobs = filter(lambda x: x.result == result, jobs)
        return len(jobs)

    def getJobFromHistory(self, name):
        history = self.worker.build_history
        for job in history:
            if job.name == name:
                return job
        raise Exception("Unable to find job %s in history" % name)

    def assertEmptyQueues(self):
        # Make sure there are no orphaned jobs
        for pipeline in self.sched.layout.pipelines.values():
            for queue in pipeline.queues:
                if len(queue.queue) != 0:
                    print 'pipeline %s queue %s contents %s' % (
                        pipeline.name, queue.name, queue.queue)
                self.assertEqual(len(queue.queue), 0,
                                 "Pipelines queues should be empty")

    def assertReportedStat(self, key, value=None, kind=None):
        start = time.time()
        while time.time() < (start + 5):
            for stat in self.statsd.stats:
                pprint.pprint(self.statsd.stats)
                k, v = stat.split(':')
                if key == k:
                    if value is None and kind is None:
                        return
                    elif value:
                        if value == v:
                            return
                    elif kind:
                        if v.endswith('|' + kind):
                            return
            time.sleep(0.1)

        pprint.pprint(self.statsd.stats)
        raise Exception("Key %s not found in reported stats" % key)<|MERGE_RESOLUTION|>--- conflicted
+++ resolved
@@ -1290,12 +1290,7 @@
         if 'gerrit' in self.config.sections():
             self.gerrit_changes_dbs['gerrit'] = {}
             self.gerrit_queues_dbs['gerrit'] = Queue.Queue()
-<<<<<<< HEAD
-            self.event_queues.append(
-                self.gerrit_queues_dbs['gerrit'])
-=======
             self.event_queues.append(self.gerrit_queues_dbs['gerrit'])
->>>>>>> a8afa854
             self.connections['gerrit'] = FakeGerritConnection(
                 '_legacy_gerrit', dict(self.config.items('gerrit')),
                 changes_db=self.gerrit_changes_dbs['gerrit'],
