#!/usr/bin/env python

# Copyright 2012 Hewlett-Packard Development Company, L.P.
#
# Licensed under the Apache License, Version 2.0 (the "License"); you may
# not use this file except in compliance with the License. You may obtain
# a copy of the License at
#
#      http://www.apache.org/licenses/LICENSE-2.0
#
# Unless required by applicable law or agreed to in writing, software
# distributed under the License is distributed on an "AS IS" BASIS, WITHOUT
# WARRANTIES OR CONDITIONS OF ANY KIND, either express or implied. See the
# License for the specific language governing permissions and limitations
# under the License.

from six.moves import configparser as ConfigParser
import gc
import hashlib
import json
import logging
import os
import pprint
from six.moves import queue as Queue
from six.moves import urllib
import random
import re
import select
import shutil
from six.moves import reload_module
import socket
import string
import subprocess
import swiftclient
import threading
import time

import git
import gear
import fixtures
import statsd
import testtools
from git import GitCommandError

import zuul.connection.gerrit
import zuul.connection.github
import zuul.connection.smtp
import zuul.scheduler
import zuul.webapp
import zuul.rpclistener
import zuul.launcher.gearman
import zuul.lib.swift
import zuul.merger.client
import zuul.merger.merger
import zuul.merger.server
import zuul.reporter.gerrit
import zuul.reporter.github
import zuul.reporter.smtp
import zuul.source.gerrit
import zuul.source.github
import zuul.trigger.gerrit
import zuul.trigger.github
import zuul.trigger.timer
import zuul.trigger.zuultrigger
from zuul.exceptions import MergeFailure

FIXTURE_DIR = os.path.join(os.path.dirname(__file__),
                           'fixtures')
USE_TEMPDIR = True

logging.basicConfig(level=logging.DEBUG,
                    format='%(asctime)s %(name)-32s '
                    '%(levelname)-8s %(message)s')


def repack_repo(path):
    cmd = ['git', '--git-dir=%s/.git' % path, 'repack', '-afd']
    output = subprocess.Popen(cmd, close_fds=True,
                              stdout=subprocess.PIPE,
                              stderr=subprocess.PIPE)
    out = output.communicate()
    if output.returncode:
        raise Exception("git repack returned %d" % output.returncode)
    return out


def random_sha1():
    return hashlib.sha1(str(random.random())).hexdigest()


def iterate_timeout(max_seconds, purpose):
    start = time.time()
    count = 0
    while (time.time() < start + max_seconds):
        count += 1
        yield count
        time.sleep(0)
    raise Exception("Timeout waiting for %s" % purpose)


class GerritChangeReference(git.Reference):
    _common_path_default = "refs/changes"
    _points_to_commits_only = True


class FakeGerritChange(object):
    categories = {'APRV': ('Approved', -1, 1),
                  'CRVW': ('Code-Review', -2, 2),
                  'VRFY': ('Verified', -2, 2)}

    def __init__(self, gerrit, number, project, branch, subject,
                 status='NEW', upstream_root=None):
        self.gerrit = gerrit
        self.reported = 0
        self.queried = 0
        self.patchsets = []
        self.number = number
        self.project = project
        self.branch = branch
        self.subject = subject
        self.latest_patchset = 0
        self.depends_on_change = None
        self.needed_by_changes = []
        self.fail_merge = False
        self.messages = []
        self.data = {
            'branch': branch,
            'comments': [],
            'commitMessage': subject,
            'createdOn': time.time(),
            'id': 'I' + random_sha1(),
            'lastUpdated': time.time(),
            'number': str(number),
            'open': status == 'NEW',
            'owner': {'email': 'user@example.com',
                      'name': 'User Name',
                      'username': 'username'},
            'patchSets': self.patchsets,
            'project': project,
            'status': status,
            'subject': subject,
            'submitRecords': [],
            'url': 'https://hostname/%s' % number}

        self.upstream_root = upstream_root
        self.addPatchset()
        self.data['submitRecords'] = self.getSubmitRecords()
        self.open = status == 'NEW'

    def add_fake_change_to_repo(self, msg, fn, large):
        path = os.path.join(self.upstream_root, self.project)
        repo = git.Repo(path)
        ref = GerritChangeReference.create(
            repo, '1/%s/%s' % (self.number, self.latest_patchset),
            'refs/tags/init')
        repo.head.reference = ref
        zuul.merger.merger.reset_repo_to_head(repo)
        repo.git.clean('-x', '-f', '-d')

        path = os.path.join(self.upstream_root, self.project)
        if not large:
            fn = os.path.join(path, fn)
            f = open(fn, 'w')
            f.write("test %s %s %s\n" %
                    (self.branch, self.number, self.latest_patchset))
            f.close()
            repo.index.add([fn])
        else:
            for fni in range(100):
                fn = os.path.join(path, str(fni))
                f = open(fn, 'w')
                for ci in range(4096):
                    f.write(random.choice(string.printable))
                f.close()
                repo.index.add([fn])

        r = repo.index.commit(msg)
        repo.head.reference = 'master'
        zuul.merger.merger.reset_repo_to_head(repo)
        repo.git.clean('-x', '-f', '-d')
        repo.heads['master'].checkout()
        return r

    def addPatchset(self, files=[], large=False):
        self.latest_patchset += 1
        if files:
            fn = files[0]
        else:
            fn = '%s-%s' % (self.branch.replace('/', '_'), self.number)
        msg = self.subject + '-' + str(self.latest_patchset)
        c = self.add_fake_change_to_repo(msg, fn, large)
        ps_files = [{'file': '/COMMIT_MSG',
                     'type': 'ADDED'},
                    {'file': 'README',
                     'type': 'MODIFIED'}]
        for f in files:
            ps_files.append({'file': f, 'type': 'ADDED'})
        d = {'approvals': [],
             'createdOn': time.time(),
             'files': ps_files,
             'number': str(self.latest_patchset),
             'ref': 'refs/changes/1/%s/%s' % (self.number,
                                              self.latest_patchset),
             'revision': c.hexsha,
             'uploader': {'email': 'user@example.com',
                          'name': 'User name',
                          'username': 'user'}}
        self.data['currentPatchSet'] = d
        self.patchsets.append(d)
        self.data['submitRecords'] = self.getSubmitRecords()

    def getPatchsetCreatedEvent(self, patchset):
        event = {"type": "patchset-created",
                 "change": {"project": self.project,
                            "branch": self.branch,
                            "id": "I5459869c07352a31bfb1e7a8cac379cabfcb25af",
                            "number": str(self.number),
                            "subject": self.subject,
                            "owner": {"name": "User Name"},
                            "url": "https://hostname/3"},
                 "patchSet": self.patchsets[patchset - 1],
                 "uploader": {"name": "User Name"}}
        return event

    def getChangeRestoredEvent(self):
        event = {"type": "change-restored",
                 "change": {"project": self.project,
                            "branch": self.branch,
                            "id": "I5459869c07352a31bfb1e7a8cac379cabfcb25af",
                            "number": str(self.number),
                            "subject": self.subject,
                            "owner": {"name": "User Name"},
                            "url": "https://hostname/3"},
                 "restorer": {"name": "User Name"},
                 "patchSet": self.patchsets[-1],
                 "reason": ""}
        return event

    def getChangeAbandonedEvent(self):
        event = {"type": "change-abandoned",
                 "change": {"project": self.project,
                            "branch": self.branch,
                            "id": "I5459869c07352a31bfb1e7a8cac379cabfcb25af",
                            "number": str(self.number),
                            "subject": self.subject,
                            "owner": {"name": "User Name"},
                            "url": "https://hostname/3"},
                 "abandoner": {"name": "User Name"},
                 "patchSet": self.patchsets[-1],
                 "reason": ""}
        return event

    def getChangeCommentEvent(self, patchset):
        event = {"type": "comment-added",
                 "change": {"project": self.project,
                            "branch": self.branch,
                            "id": "I5459869c07352a31bfb1e7a8cac379cabfcb25af",
                            "number": str(self.number),
                            "subject": self.subject,
                            "owner": {"name": "User Name"},
                            "url": "https://hostname/3"},
                 "patchSet": self.patchsets[patchset - 1],
                 "author": {"name": "User Name"},
                 "approvals": [{"type": "Code-Review",
                                "description": "Code-Review",
                                "value": "0"}],
                 "comment": "This is a comment"}
        return event

    def addApproval(self, category, value, username='reviewer_john',
                    granted_on=None, message=''):
        if not granted_on:
            granted_on = time.time()
        approval = {
            'description': self.categories[category][0],
            'type': category,
            'value': str(value),
            'by': {
                'username': username,
                'email': username + '@example.com',
            },
            'grantedOn': int(granted_on)
        }
        for i, x in enumerate(self.patchsets[-1]['approvals'][:]):
            if x['by']['username'] == username and x['type'] == category:
                del self.patchsets[-1]['approvals'][i]
        self.patchsets[-1]['approvals'].append(approval)
        event = {'approvals': [approval],
                 'author': {'email': 'author@example.com',
                            'name': 'Patchset Author',
                            'username': 'author_phil'},
                 'change': {'branch': self.branch,
                            'id': 'Iaa69c46accf97d0598111724a38250ae76a22c87',
                            'number': str(self.number),
                            'owner': {'email': 'owner@example.com',
                                      'name': 'Change Owner',
                                      'username': 'owner_jane'},
                            'project': self.project,
                            'subject': self.subject,
                            'topic': 'master',
                            'url': 'https://hostname/459'},
                 'comment': message,
                 'patchSet': self.patchsets[-1],
                 'type': 'comment-added'}
        self.data['submitRecords'] = self.getSubmitRecords()
        return json.loads(json.dumps(event))

    def getSubmitRecords(self):
        status = {}
        for cat in self.categories.keys():
            status[cat] = 0

        for a in self.patchsets[-1]['approvals']:
            cur = status[a['type']]
            cat_min, cat_max = self.categories[a['type']][1:]
            new = int(a['value'])
            if new == cat_min:
                cur = new
            elif abs(new) > abs(cur):
                cur = new
            status[a['type']] = cur

        labels = []
        ok = True
        for typ, cat in self.categories.items():
            cur = status[typ]
            cat_min, cat_max = cat[1:]
            if cur == cat_min:
                value = 'REJECT'
                ok = False
            elif cur == cat_max:
                value = 'OK'
            else:
                value = 'NEED'
                ok = False
            labels.append({'label': cat[0], 'status': value})
        if ok:
            return [{'status': 'OK'}]
        return [{'status': 'NOT_READY',
                 'labels': labels}]

    def setDependsOn(self, other, patchset):
        self.depends_on_change = other
        d = {'id': other.data['id'],
             'number': other.data['number'],
             'ref': other.patchsets[patchset - 1]['ref']
             }
        self.data['dependsOn'] = [d]

        other.needed_by_changes.append(self)
        needed = other.data.get('neededBy', [])
        d = {'id': self.data['id'],
             'number': self.data['number'],
             'ref': self.patchsets[patchset - 1]['ref'],
             'revision': self.patchsets[patchset - 1]['revision']
             }
        needed.append(d)
        other.data['neededBy'] = needed

    def query(self):
        self.queried += 1
        d = self.data.get('dependsOn')
        if d:
            d = d[0]
            if (self.depends_on_change.patchsets[-1]['ref'] == d['ref']):
                d['isCurrentPatchSet'] = True
            else:
                d['isCurrentPatchSet'] = False
        return json.loads(json.dumps(self.data))

    def setMerged(self):
        if (self.depends_on_change and
                self.depends_on_change.data['status'] != 'MERGED'):
            return
        if self.fail_merge:
            return
        self.data['status'] = 'MERGED'
        self.open = False

        path = os.path.join(self.upstream_root, self.project)
        repo = git.Repo(path)
        repo.heads[self.branch].commit = \
            repo.commit(self.patchsets[-1]['revision'])

    def setReported(self):
        self.reported += 1


class FakeGerritConnection(zuul.connection.gerrit.GerritConnection):
    log = logging.getLogger("zuul.test.FakeGerritConnection")

    def __init__(self, connection_name, connection_config,
                 changes_db=None, queues_db=None, upstream_root=None):
        super(FakeGerritConnection, self).__init__(connection_name,
                                                   connection_config)

        self.event_queue = queues_db
        self.fixture_dir = os.path.join(FIXTURE_DIR, 'gerrit')
        self.change_number = 0
        self.changes = changes_db
        self.queries = []
        self.upstream_root = upstream_root

    def addFakeChange(self, project, branch, subject, status='NEW'):
        self.change_number += 1
        c = FakeGerritChange(self, self.change_number, project, branch,
                             subject, upstream_root=self.upstream_root,
                             status=status)
        self.changes[self.change_number] = c
        return c

    def review(self, project, changeid, message, action):
        number, ps = changeid.split(',')
        change = self.changes[int(number)]

        # Add the approval back onto the change (ie simulate what gerrit would
        # do).
        # Usually when zuul leaves a review it'll create a feedback loop where
        # zuul's review enters another gerrit event (which is then picked up by
        # zuul). However, we can't mimic this behaviour (by adding this
        # approval event into the queue) as it stops jobs from checking what
        # happens before this event is triggered. If a job needs to see what
        # happens they can add their own verified event into the queue.
        # Nevertheless, we can update change with the new review in gerrit.

        for cat in ['CRVW', 'VRFY', 'APRV']:
            if cat in action:
                change.addApproval(cat, action[cat], username=self.user)

        if 'label' in action:
            parts = action['label'].split('=')
            change.addApproval(parts[0], parts[2], username=self.user)

        change.messages.append(message)

        if 'submit' in action:
            change.setMerged()
        if message:
            change.setReported()

    def query(self, number):
        change = self.changes.get(int(number))
        if change:
            return change.query()
        return {}

    def simpleQuery(self, query):
        self.log.debug("simpleQuery: %s" % query)
        self.queries.append(query)
        if query.startswith('change:'):
            # Query a specific changeid
            changeid = query[len('change:'):]
            l = [change.query() for change in self.changes.values()
                 if change.data['id'] == changeid]
        elif query.startswith('message:'):
            # Query the content of a commit message
            msg = query[len('message:'):].strip()
            l = [change.query() for change in self.changes.values()
                 if msg in change.data['commitMessage']]
        else:
            # Query all open changes
            l = [change.query() for change in self.changes.values()]
        return l

    def _start_watcher_thread(self, *args, **kw):
        pass

    def getGitUrl(self, project):
        return os.path.join(self.upstream_root, project.name)


class GithubChangeReference(git.Reference):
    _common_path_default = "refs/pull"
    _points_to_commits_only = True


class FakeGithubPullRequest(object):

    def __init__(self, github, number, project, branch,
                 subject, upstream_root, files=[], number_of_commits=1):
        """Creates a new PR with several commits.
        Sends an event about opened PR."""
        self.github = github
        self.number = number
        self.project = project
        self.branch = branch
        self.subject = subject
        self.number_of_commits = 0
        self.upstream_root = upstream_root
        self.files = []
        self.comments = []
        self.labels = []
        self.statuses = {}
        self.updated_at = None
        self.head_sha = None
        self.is_merged = False
        self.merge_message = None
        self._createPRRef()
        self._addCommitToRepo(files=files)
        self._updateTimeStamp()

    def addCommit(self, files=[]):
        """Adds a commit on top of the actual PR head."""
        self._addCommitToRepo(files=files)
        self._updateTimeStamp()
        self._clearStatuses()

    def forcePush(self, files=[]):
        """Clears actual commits and add a commit on top of the base."""
        self._addCommitToRepo(files=files, reset=True)
        self._updateTimeStamp()
        self._clearStatuses()

    def getPullRequestOpenedEvent(self):
        return self._getPullRequestEvent('opened')

    def getPullRequestSynchronizeEvent(self):
        return self._getPullRequestEvent('synchronize')

    def getPullRequestReopenedEvent(self):
        return self._getPullRequestEvent('reopened')

    def getPullRequestClosedEvent(self):
        return self._getPullRequestEvent('closed')

    def addComment(self, message):
        self.comments.append(message)
        self._updateTimeStamp()

    def getCommentAddedEvent(self, text):
        name = 'issue_comment'
        data = {
            'action': 'created',
            'issue': {
                'number': self.number
            },
            'comment': {
                'body': text
            },
            'repository': {
                'full_name': self.project
            },
            'sender': {
                'login': 'ghuser'
            }
        }
        return (name, data)

    def addLabel(self, name):
        if name not in self.labels:
            self.labels.append(name)
            self._updateTimeStamp()
            return self._getLabelEvent(name, 'labeled')

    def removeLabel(self, name):
        if name in self.labels:
            self.labels.remove(name)
            self._updateTimeStamp()
            return self._getLabelEvent(name, 'unlabeled')

    def _getLabelEvent(self, label, action):
        name = 'pull_request'
        data = {
            'action': action,
            'pull_request': {
                'number': self.number,
                'title': self.subject,
                'updated_at': self.updated_at,
                'base': {
                    'ref': self.branch,
                    'repo': {
                        'full_name': self.project
                    }
                },
                'head': {
                    'sha': self.head_sha
                }
            },
            'label': {
                'name': label
            },
            'sender': {
                'login': 'ghuser'
            }
        }
        return (name, data)

    def _getRepo(self):
        repo_path = os.path.join(self.upstream_root, self.project)
        return git.Repo(repo_path)

    def _createPRRef(self):
        repo = self._getRepo()
        GithubChangeReference.create(
            repo, self._getPRReference(), 'refs/tags/init')

    def _addCommitToRepo(self, files=[], reset=False):
        repo = self._getRepo()
        ref = repo.references[self._getPRReference()]
        if reset:
            self.number_of_commits = 0
            ref.set_object('refs/tags/init')
        self.number_of_commits += 1
        repo.head.reference = ref
        zuul.merger.merger.reset_repo_to_head(repo)
        repo.git.clean('-x', '-f', '-d')

        if files:
            fn = files[0]
            self.files = files
        else:
            fn = '%s-%s' % (self.branch.replace('/', '_'), self.number)
            self.files = [fn]
        msg = self.subject + '-' + str(self.number_of_commits)
        fn = os.path.join(repo.working_dir, fn)
        f = open(fn, 'w')
        with open(fn, 'w') as f:
            f.write("test %s %s\n" %
                    (self.branch, self.number))
        repo.index.add([fn])

        self.head_sha = repo.index.commit(msg).hexsha
        repo.head.reference = 'master'
        zuul.merger.merger.reset_repo_to_head(repo)
        repo.git.clean('-x', '-f', '-d')
        repo.heads['master'].checkout()

    def _updateTimeStamp(self):
        self.updated_at = time.strftime('%Y-%m-%dT%H:%M:%SZ', time.localtime())

    def getPRHeadSha(self):
        repo = self._getRepo()
        return repo.references[self._getPRReference()].commit.hexsha

    def setStatus(self, state, url, description, context):
        self.statuses[context] = {
            'state': state,
            'url': url,
            'description': description
        }

    def _clearStatuses(self):
        self.statuses = {}

    def _getPRReference(self):
        return '%s/head' % self.number

    def _getPullRequestEvent(self, action):
        name = 'pull_request'
        data = {
            'action': action,
            'number': self.number,
            'pull_request': {
                'number': self.number,
                'title': self.subject,
                'updated_at': self.updated_at,
                'base': {
                    'ref': self.branch,
                    'repo': {
                        'full_name': self.project
                    }
                },
                'head': {
                    'sha': self.head_sha
                }
            },
            'sender': {
                'login': 'ghuser'
            }
        }
        return (name, data)


class FakeGithubConnection(zuul.connection.github.GithubConnection):
    log = logging.getLogger("zuul.test.FakeGithubConnection")

    def __init__(self, connection_name, connection_config, upstream_root=None):
        super(FakeGithubConnection, self).__init__(connection_name,
                                                   connection_config)
        self.connection_name = connection_name
        self.pr_number = 0
        self.pull_requests = []
        self.upstream_root = upstream_root
        self.merge_failure = False
        self.merge_not_allowed_count = 0

    def openFakePullRequest(self, project, branch, subject, files=[]):
        self.pr_number += 1
        pull_request = FakeGithubPullRequest(
            self, self.pr_number, project, branch, subject, self.upstream_root,
            files=files)
        self.pull_requests.append(pull_request)
        return pull_request

    def getTagEvent(self, project, tag, sha=None):
        if not sha:
            sha = random_sha1()
        event_name = 'push'
        event_data = {
            'ref': 'refs/tags/%s' % tag,
            'before': '00000000000000000000000000000000',
            'after': sha,
            'repository': {
                'full_name': project
            }
        }
        return (event_name, event_data)

    def getPushEvent(self, project, branch, old_rev=None, new_rev=None):
        if not old_rev:
            old_rev = random_sha1()
        if not new_rev:
            new_rev = random_sha1()
        name = 'push'
        data = {
            'ref': 'refs/heads/%s' % branch,
            'before': old_rev,
            'after': new_rev,
            'repository': {
                'full_name': project
            }
        }
        return (name, data)

    def emitEvent(self, event):
        """Emulates sending the GitHub webhook event to the connection."""
        port = self.webapp.server.socket.getsockname()[1]
        name, data = event
        payload = json.dumps(data)
        headers = {'X-Github-Event': name}
        req = urllib2.Request(
            'http://localhost:%s/connection/%s/payload'
            % (port, self.connection_name),
            data=payload, headers=headers)
        urllib2.urlopen(req)

    def getPull(self, owner, project, number):
        pr = self.pull_requests[number - 1]
        data = {
            'number': number,
            'title': pr.subject,
            'updated_at': pr.updated_at,
            'base': {
                'repo': {
                    'full_name': pr.project
                },
                'ref': pr.branch,
            },
            'head': {
                'sha': pr.head_sha
            }
        }
        return data

    def getPullFileNames(self, owner, project, number):
        pr = self.pull_requests[number - 1]
        return pr.files

    def getUser(self, login):
        data = {
            'username': login,
            'name': 'Github User',
            'email': 'github.user@example.com'
        }
        return data

    def getGitUrl(self, project):
        return os.path.join(self.upstream_root, str(project))

    def real_getGitUrl(self, project):
        return super(FakeGithubConnection, self).getGitUrl(project)

    def commentPull(self, owner, project, pr_number, message):
        pull_request = self.pull_requests[pr_number - 1]
        pull_request.addComment(message)

    def mergePull(self, owner, project, pr_number, commit_message='',
                  sha=None):
        pull_request = self.pull_requests[pr_number - 1]
        if self.merge_failure:
            raise Exception('Pull request was not merged')
        if self.merge_not_allowed_count > 0:
            self.merge_not_allowed_count -= 1
            raise MergeFailure('Merge was not successful due to mergeability'
                               ' conflict')
        pull_request.is_merged = True
        pull_request.merge_message = commit_message

    def setCommitStatus(self, owner, project, sha, state,
                        url='', description='', context=''):
        for pr in self.pull_requests:
            pr_owner, pr_project = pr.project.split('/')
            if (pr_owner == owner and pr_project == project and
                pr.head_sha == sha):
                pr.setStatus(state, url, description, context)

    def labelPull(self, owner, project, pr_number, label):
        pull_request = self.pull_requests[pr_number - 1]
        pull_request.addLabel(label)

    def unlabelPull(self, owner, project, pr_number, label):
        pull_request = self.pull_requests[pr_number - 1]
        pull_request.removeLabel(label)


class BuildHistory(object):
    def __init__(self, **kw):
        self.__dict__.update(kw)

    def __repr__(self):
        return ("<Completed build, result: %s name: %s #%s changes: %s>" %
                (self.result, self.name, self.number, self.changes))


class FakeURLOpener(object):
    def __init__(self, upstream_root, url):
        self.upstream_root = upstream_root
        self.url = url

    def read(self):
        res = urllib.parse.urlparse(self.url)
        path = res.path
        project = '/'.join(path.split('/')[2:-2])
        ret = '001e# service=git-upload-pack\n'
        ret += ('000000a31270149696713ba7e06f1beb760f20d359c4abed HEAD\x00'
                'multi_ack thin-pack side-band side-band-64k ofs-delta '
                'shallow no-progress include-tag multi_ack_detailed no-done\n')
        path = os.path.join(self.upstream_root, project)
        repo = git.Repo(path)
        for ref in repo.refs:
            r = ref.object.hexsha + ' ' + ref.path + '\n'
            ret += '%04x%s' % (len(r) + 4, r)
        ret += '0000'
        return ret


class FakeStatsd(threading.Thread):
    def __init__(self):
        threading.Thread.__init__(self)
        self.daemon = True
        self.sock = socket.socket(socket.AF_INET, socket.SOCK_DGRAM)
        self.sock.bind(('', 0))
        self.port = self.sock.getsockname()[1]
        self.wake_read, self.wake_write = os.pipe()
        self.stats = []

    def run(self):
        while True:
            poll = select.poll()
            poll.register(self.sock, select.POLLIN)
            poll.register(self.wake_read, select.POLLIN)
            ret = poll.poll()
            for (fd, event) in ret:
                if fd == self.sock.fileno():
                    data = self.sock.recvfrom(1024)
                    if not data:
                        return
                    self.stats.append(data[0])
                if fd == self.wake_read:
                    return

    def stop(self):
        os.write(self.wake_write, '1\n')


class FakeBuild(threading.Thread):
    log = logging.getLogger("zuul.test")

    def __init__(self, worker, job, number, node):
        threading.Thread.__init__(self)
        self.daemon = True
        self.worker = worker
        self.job = job
        self.name = job.name.split(':')[1]
        self.number = number
        self.node = node
        self.parameters = json.loads(job.arguments)
        self.unique = self.parameters['ZUUL_UUID']
        self.wait_condition = threading.Condition()
        self.waiting = False
        self.aborted = False
        self.created = time.time()
        self.description = ''
        self.run_error = False

    def release(self):
        self.wait_condition.acquire()
        self.wait_condition.notify()
        self.waiting = False
        self.log.debug("Build %s released" % self.unique)
        self.wait_condition.release()

    def isWaiting(self):
        self.wait_condition.acquire()
        if self.waiting:
            ret = True
        else:
            ret = False
        self.wait_condition.release()
        return ret

    def _wait(self):
        self.wait_condition.acquire()
        self.waiting = True
        self.log.debug("Build %s waiting" % self.unique)
        self.wait_condition.wait()
        self.wait_condition.release()

    def run(self):
        data = {
            'url': 'https://server/job/%s/%s/' % (self.name, self.number),
            'name': self.name,
            'number': self.number,
            'manager': self.worker.worker_id,
            'worker_name': 'My Worker',
            'worker_hostname': 'localhost',
            'worker_ips': ['127.0.0.1', '192.168.1.1'],
            'worker_fqdn': 'zuul.example.org',
            'worker_program': 'FakeBuilder',
            'worker_version': 'v1.1',
            'worker_extra': {'something': 'else'}
        }

        self.log.debug('Running build %s' % self.unique)

        self.job.sendWorkData(json.dumps(data))
        self.log.debug('Sent WorkData packet with %s' % json.dumps(data))
        self.job.sendWorkStatus(0, 100)

        if self.worker.hold_jobs_in_build:
            self.log.debug('Holding build %s' % self.unique)
            self._wait()
        self.log.debug("Build %s continuing" % self.unique)

        self.worker.lock.acquire()

        result = 'SUCCESS'
        if (('ZUUL_REF' in self.parameters) and
            self.worker.shouldFailTest(self.name,
                                       self.parameters['ZUUL_REF'])):
            result = 'FAILURE'
        if self.aborted:
            result = 'ABORTED'

        if self.run_error:
            work_fail = True
            result = 'RUN_ERROR'
        else:
            data['result'] = result
            data['node_labels'] = ['bare-necessities']
            data['node_name'] = 'foo'
            work_fail = False

        changes = None
        if 'ZUUL_CHANGE_IDS' in self.parameters:
            changes = self.parameters['ZUUL_CHANGE_IDS']

        self.worker.build_history.append(
            BuildHistory(name=self.name, number=self.number,
                         result=result, changes=changes, node=self.node,
                         uuid=self.unique, description=self.description,
                         parameters=self.parameters,
                         pipeline=self.parameters['ZUUL_PIPELINE'])
        )

        self.job.sendWorkData(json.dumps(data))
        if work_fail:
            self.job.sendWorkFail()
        else:
            self.job.sendWorkComplete(json.dumps(data))
        del self.worker.gearman_jobs[self.job.unique]
        self.worker.running_builds.remove(self)
        self.worker.lock.release()


class FakeWorker(gear.Worker):
    def __init__(self, worker_id, test):
        super(FakeWorker, self).__init__(worker_id)
        self.gearman_jobs = {}
        self.build_history = []
        self.running_builds = []
        self.build_counter = 0
        self.fail_tests = {}
        self.test = test

        self.hold_jobs_in_build = False
        self.lock = threading.Lock()
        self.__work_thread = threading.Thread(target=self.work)
        self.__work_thread.daemon = True
        self.__work_thread.start()

    def handleJob(self, job):
        parts = job.name.split(":")
        cmd = parts[0]
        name = parts[1]
        if len(parts) > 2:
            node = parts[2]
        else:
            node = None
        if cmd == 'build':
            self.handleBuild(job, name, node)
        elif cmd == 'stop':
            self.handleStop(job, name)
        elif cmd == 'set_description':
            self.handleSetDescription(job, name)

    def handleBuild(self, job, name, node):
        build = FakeBuild(self, job, self.build_counter, node)
        job.build = build
        self.gearman_jobs[job.unique] = job
        self.build_counter += 1

        self.running_builds.append(build)
        build.start()

    def handleStop(self, job, name):
        self.log.debug("handle stop")
        parameters = json.loads(job.arguments)
        name = parameters['name']
        number = parameters['number']
        for build in self.running_builds:
            if build.name == name and build.number == number:
                build.aborted = True
                build.release()
                job.sendWorkComplete()
                return
        job.sendWorkFail()

    def handleSetDescription(self, job, name):
        self.log.debug("handle set description")
        parameters = json.loads(job.arguments)
        name = parameters['name']
        number = parameters['number']
        descr = parameters['html_description']
        for build in self.running_builds:
            if build.name == name and build.number == number:
                build.description = descr
                job.sendWorkComplete()
                return
        for build in self.build_history:
            if build.name == name and build.number == number:
                build.description = descr
                job.sendWorkComplete()
                return
        job.sendWorkFail()

    def work(self):
        while self.running:
            try:
                job = self.getJob()
            except gear.InterruptedError:
                continue
            try:
                self.handleJob(job)
            except:
                self.log.exception("Worker exception:")

    def addFailTest(self, name, change):
        l = self.fail_tests.get(name, [])
        l.append(change)
        self.fail_tests[name] = l

    def shouldFailTest(self, name, ref):
        l = self.fail_tests.get(name, [])
        for change in l:
            if self.test.ref_has_change(ref, change):
                return True
        return False

    def release(self, regex=None):
        builds = self.running_builds[:]
        self.log.debug("releasing build %s (%s)" % (regex,
                                                    len(self.running_builds)))
        for build in builds:
            if not regex or re.match(regex, build.name):
                self.log.debug("releasing build %s" %
                               (build.parameters['ZUUL_UUID']))
                build.release()
            else:
                self.log.debug("not releasing build %s" %
                               (build.parameters['ZUUL_UUID']))
        self.log.debug("done releasing builds %s (%s)" %
                       (regex, len(self.running_builds)))


class FakeGearmanServer(gear.Server):
    def __init__(self):
        self.hold_jobs_in_queue = False
        super(FakeGearmanServer, self).__init__(0)

    def getJobForConnection(self, connection, peek=False):
        for queue in [self.high_queue, self.normal_queue, self.low_queue]:
            for job in queue:
                if not hasattr(job, 'waiting'):
                    if job.name.startswith('build:'):
                        job.waiting = self.hold_jobs_in_queue
                    else:
                        job.waiting = False
                if job.waiting:
                    continue
                if job.name in connection.functions:
                    if not peek:
                        queue.remove(job)
                        connection.related_jobs[job.handle] = job
                        job.worker_connection = connection
                    job.running = True
                    return job
        return None

    def release(self, regex=None):
        released = False
        qlen = (len(self.high_queue) + len(self.normal_queue) +
                len(self.low_queue))
        self.log.debug("releasing queued job %s (%s)" % (regex, qlen))
        for job in self.getQueue():
            cmd, name = job.name.split(':')
            if cmd != 'build':
                continue
            if not regex or re.match(regex, name):
                self.log.debug("releasing queued job %s" %
                               job.unique)
                job.waiting = False
                released = True
            else:
                self.log.debug("not releasing queued job %s" %
                               job.unique)
        if released:
            self.wakeConnections()
        qlen = (len(self.high_queue) + len(self.normal_queue) +
                len(self.low_queue))
        self.log.debug("done releasing queued jobs %s (%s)" % (regex, qlen))


class FakeSMTP(object):
    log = logging.getLogger('zuul.FakeSMTP')

    def __init__(self, messages, server, port):
        self.server = server
        self.port = port
        self.messages = messages

    def sendmail(self, from_email, to_email, msg):
        self.log.info("Sending email from %s, to %s, with msg %s" % (
                      from_email, to_email, msg))

        headers = msg.split('\n\n', 1)[0]
        body = msg.split('\n\n', 1)[1]

        self.messages.append(dict(
            from_email=from_email,
            to_email=to_email,
            msg=msg,
            headers=headers,
            body=body,
        ))

        return True

    def quit(self):
        return True


class FakeSwiftClientConnection(swiftclient.client.Connection):
    def post_account(self, headers):
        # Do nothing
        pass

    def get_auth(self):
        # Returns endpoint and (unused) auth token
        endpoint = os.path.join('https://storage.example.org', 'V1',
                                'AUTH_account')
        return endpoint, ''


class BaseTestCase(testtools.TestCase):
    log = logging.getLogger("zuul.test")

    def setUp(self):
        super(BaseTestCase, self).setUp()
        test_timeout = os.environ.get('OS_TEST_TIMEOUT', 0)
        try:
            test_timeout = int(test_timeout)
        except ValueError:
            # If timeout value is invalid do not set a timeout.
            test_timeout = 0
        if test_timeout > 0:
            self.useFixture(fixtures.Timeout(test_timeout, gentle=False))

        if (os.environ.get('OS_STDOUT_CAPTURE') == 'True' or
            os.environ.get('OS_STDOUT_CAPTURE') == '1'):
            stdout = self.useFixture(fixtures.StringStream('stdout')).stream
            self.useFixture(fixtures.MonkeyPatch('sys.stdout', stdout))
        if (os.environ.get('OS_STDERR_CAPTURE') == 'True' or
            os.environ.get('OS_STDERR_CAPTURE') == '1'):
            stderr = self.useFixture(fixtures.StringStream('stderr')).stream
            self.useFixture(fixtures.MonkeyPatch('sys.stderr', stderr))
        if (os.environ.get('OS_LOG_CAPTURE') == 'True' or
            os.environ.get('OS_LOG_CAPTURE') == '1'):
            log_level = logging.DEBUG
            if os.environ.get('OS_LOG_LEVEL') == 'DEBUG':
                log_level = logging.DEBUG
            elif os.environ.get('OS_LOG_LEVEL') == 'INFO':
                log_level = logging.INFO
            elif os.environ.get('OS_LOG_LEVEL') == 'WARNING':
                log_level = logging.WARNING
            elif os.environ.get('OS_LOG_LEVEL') == 'ERROR':
                log_level = logging.ERROR
            elif os.environ.get('OS_LOG_LEVEL') == 'CRITICAL':
                log_level = logging.CRITICAL
            self.useFixture(fixtures.FakeLogger(
<<<<<<< HEAD
                level=logging.INFO,
=======
                level=log_level,
>>>>>>> 38ce39fe
                format='%(asctime)s %(name)-32s '
                '%(levelname)-8s %(message)s'))

            # NOTE(notmorgan): Extract logging overrides for specific libraries
            # from the OS_LOG_DEFAULTS env and create FakeLogger fixtures for
            # each. This is used to limit the output during test runs from
            # libraries that zuul depends on such as gear.
            log_defaults_from_env = os.environ.get('OS_LOG_DEFAULTS')

            if log_defaults_from_env:
                for default in log_defaults_from_env.split(','):
                    try:
                        name, level_str = default.split('=', 1)
                        level = getattr(logging, level_str, logging.DEBUG)
                        self.useFixture(fixtures.FakeLogger(
                            name=name,
                            level=level,
                            format='%(asctime)s %(name)-32s '
                                   '%(levelname)-8s %(message)s'))
                    except ValueError:
                        # NOTE(notmorgan): Invalid format of the log default,
                        # skip and don't try and apply a logger for the
                        # specified module
                        pass


class ZuulTestCase(BaseTestCase):

    def setUp(self):
        super(ZuulTestCase, self).setUp()
        if USE_TEMPDIR:
            tmp_root = self.useFixture(fixtures.TempDir(
                rootdir=os.environ.get("ZUUL_TEST_ROOT"))
            ).path
        else:
            tmp_root = os.environ.get("ZUUL_TEST_ROOT")
        self.test_root = os.path.join(tmp_root, "zuul-test")
        self.upstream_root = os.path.join(self.test_root, "upstream")
        self.git_root = os.path.join(self.test_root, "git")
        self.state_root = os.path.join(self.test_root, "lib")

        if os.path.exists(self.test_root):
            shutil.rmtree(self.test_root)
        os.makedirs(self.test_root)
        os.makedirs(self.upstream_root)
        os.makedirs(self.state_root)

        # Make per test copy of Configuration.
        self.setup_config()
        self.config.set('zuul', 'layout_config',
                        os.path.join(FIXTURE_DIR,
                                     self.config.get('zuul', 'layout_config')))
        self.config.set('merger', 'git_dir', self.git_root)
        self.config.set('zuul', 'state_dir', self.state_root)

        # For each project in config:
        self.init_repo("org/project")
        self.init_repo("org/project1")
        self.init_repo("org/project2")
        self.init_repo("org/project3")
        self.init_repo("org/project4")
        self.init_repo("org/project5")
        self.init_repo("org/project6")
        self.init_repo("org/one-job-project")
        self.init_repo("org/nonvoting-project")
        self.init_repo("org/templated-project")
        self.init_repo("org/layered-project")
        self.init_repo("org/node-project")
        self.init_repo("org/conflict-project")
        self.init_repo("org/noop-project")
        self.init_repo("org/experimental-project")
        self.init_repo("org/no-jobs-project")

        self.statsd = FakeStatsd()
        # note, use 127.0.0.1 rather than localhost to avoid getting ipv6
        # see: https://github.com/jsocol/pystatsd/issues/61
        os.environ['STATSD_HOST'] = '127.0.0.1'
        os.environ['STATSD_PORT'] = str(self.statsd.port)
        self.statsd.start()
        # the statsd client object is configured in the statsd module import
        reload_module(statsd)
        reload_module(zuul.scheduler)

        self.gearman_server = FakeGearmanServer()

        self.config.set('gearman', 'port', str(self.gearman_server.port))

        self.worker = FakeWorker('fake_worker', self)
        self.worker.addServer('127.0.0.1', self.gearman_server.port)
        self.gearman_server.worker = self.worker

        zuul.source.gerrit.GerritSource.replication_timeout = 1.5
        zuul.source.gerrit.GerritSource.replication_retry_interval = 0.5
        zuul.connection.gerrit.GerritEventConnector.delay = 0.0

        self.sched = zuul.scheduler.Scheduler(self.config)

        self.useFixture(fixtures.MonkeyPatch('swiftclient.client.Connection',
                                             FakeSwiftClientConnection))
        self.swift = zuul.lib.swift.Swift(self.config)
        self.webapp = zuul.webapp.WebApp(self.sched, port=0)

        self.event_queues = [
            self.sched.result_event_queue,
            self.sched.trigger_event_queue
        ]

        self.configure_connections()
        self.sched.registerConnections(self.connections, self.webapp)

        def URLOpenerFactory(*args, **kw):
            if isinstance(args[0], urllib.request.Request):
                return old_urlopen(*args, **kw)
            return FakeURLOpener(self.upstream_root, *args, **kw)

        old_urlopen = urllib.request.urlopen
        urllib.request.urlopen = URLOpenerFactory

        self.merge_server = zuul.merger.server.MergeServer(self.config,
                                                           self.connections)
        self.merge_server.start()

        self.launcher = zuul.launcher.gearman.Gearman(self.config, self.sched,
                                                      self.swift)
        self.merge_client = zuul.merger.client.MergeClient(
            self.config, self.sched)

        self.sched.setLauncher(self.launcher)
        self.sched.setMerger(self.merge_client)

<<<<<<< HEAD
=======
        self.webapp = zuul.webapp.WebApp(
            self.sched, port=0, listen_address='127.0.0.1')
>>>>>>> 38ce39fe
        self.rpc = zuul.rpclistener.RPCListener(self.config, self.sched)

        self.sched.start()
        self.sched.reconfigure(self.config)
        self.sched.resume()
        self.webapp.start()
        self.rpc.start()
        self.launcher.gearman.waitForServer()
        self.registerJobs()
        self.builds = self.worker.running_builds
        self.history = self.worker.build_history

        self.addCleanup(self.assertFinalState)
        self.addCleanup(self.shutdown)

    def configure_connections(self):
        # Register connections from the config
        self.smtp_messages = []

        def FakeSMTPFactory(*args, **kw):
            args = [self.smtp_messages] + list(args)
            return FakeSMTP(*args, **kw)

        self.useFixture(fixtures.MonkeyPatch('smtplib.SMTP', FakeSMTPFactory))

        # Set a changes database so multiple FakeGerrit's can report back to
        # a virtual canonical database given by the configured hostname
        self.gerrit_changes_dbs = {}
        self.gerrit_queues_dbs = {}
        self.connections = {}

        for section_name in self.config.sections():
            con_match = re.match(r'^connection ([\'\"]?)(.*)(\1)$',
                                 section_name, re.I)
            if not con_match:
                continue
            con_name = con_match.group(2)
            con_config = dict(self.config.items(section_name))

            if 'driver' not in con_config:
                raise Exception("No driver specified for connection %s."
                                % con_name)

            con_driver = con_config['driver']

            # TODO(jhesketh): load the required class automatically
            if con_driver == 'gerrit':
                if con_config['server'] not in self.gerrit_changes_dbs.keys():
                    self.gerrit_changes_dbs[con_config['server']] = {}
                if con_config['server'] not in self.gerrit_queues_dbs.keys():
                    self.gerrit_queues_dbs[con_config['server']] = \
                        Queue.Queue()
                    self.event_queues.append(
                        self.gerrit_queues_dbs[con_config['server']])
                self.connections[con_name] = FakeGerritConnection(
                    con_name, con_config,
                    changes_db=self.gerrit_changes_dbs[con_config['server']],
                    queues_db=self.gerrit_queues_dbs[con_config['server']],
                    upstream_root=self.upstream_root
                )
                setattr(self, 'fake_' + con_name, self.connections[con_name])
            elif con_driver == 'github':
                self.connections[con_name] = FakeGithubConnection(
                    con_name, con_config, upstream_root=self.upstream_root)
                setattr(self, 'fake_' + con_name, self.connections[con_name])
            elif con_driver == 'smtp':
                self.connections[con_name] = \
                    zuul.connection.smtp.SMTPConnection(con_name, con_config)
            else:
                raise Exception("Unknown driver, %s, for connection %s"
                                % (con_config['driver'], con_name))

        # If the [gerrit] or [smtp] sections still exist, load them in as a
        # connection named 'gerrit' or 'smtp' respectfully

        if 'gerrit' in self.config.sections():
            self.gerrit_changes_dbs['gerrit'] = {}
            self.gerrit_queues_dbs['gerrit'] = Queue.Queue()
            self.event_queues.append(self.gerrit_queues_dbs['gerrit'])
            self.connections['gerrit'] = FakeGerritConnection(
                '_legacy_gerrit', dict(self.config.items('gerrit')),
                changes_db=self.gerrit_changes_dbs['gerrit'],
                queues_db=self.gerrit_queues_dbs['gerrit'])

        if 'smtp' in self.config.sections():
            self.connections['smtp'] = \
                zuul.connection.smtp.SMTPConnection(
                    '_legacy_smtp', dict(self.config.items('smtp')))

    def setup_config(self, config_file='zuul.conf'):
        """Per test config object. Override to set different config."""
        self.config = ConfigParser.ConfigParser()
        self.config.read(os.path.join(FIXTURE_DIR, config_file))

    def assertFinalState(self):
        # Make sure that git.Repo objects have been garbage collected.
        repos = []
        gc.collect()
        for obj in gc.get_objects():
            if isinstance(obj, git.Repo):
                repos.append(obj)
        self.assertEqual(len(repos), 0)
        self.assertEmptyQueues()
        for pipeline in self.sched.layout.pipelines.values():
            if isinstance(pipeline.manager,
                          zuul.scheduler.IndependentPipelineManager):
                self.assertEqual(len(pipeline.queues), 0)

    def shutdown(self):
        self.log.debug("Shutting down after tests")
        self.launcher.stop()
        self.merge_server.stop()
        self.merge_server.join()
        self.merge_client.stop()
        self.worker.shutdown()
        self.sched.stop()
        self.sched.join()
        self.statsd.stop()
        self.statsd.join()
        self.webapp.stop()
        self.webapp.join()
        self.rpc.stop()
        self.rpc.join()
        self.gearman_server.shutdown()
        threads = threading.enumerate()
        if len(threads) > 1:
            self.log.error("More than one thread is running: %s" % threads)

    def init_repo(self, project):
        parts = project.split('/')
        path = os.path.join(self.upstream_root, *parts[:-1])
        if not os.path.exists(path):
            os.makedirs(path)
        path = os.path.join(self.upstream_root, project)
        repo = git.Repo.init(path)

        repo.config_writer().set_value('user', 'email', 'user@example.com')
        repo.config_writer().set_value('user', 'name', 'User Name')
        repo.config_writer().write()

        fn = os.path.join(path, 'README')
        f = open(fn, 'w')
        f.write("test\n")
        f.close()
        repo.index.add([fn])
        repo.index.commit('initial commit')
        master = repo.create_head('master')
        repo.create_tag('init')

        repo.head.reference = master
        zuul.merger.merger.reset_repo_to_head(repo)
        repo.git.clean('-x', '-f', '-d')

        self.create_branch(project, 'mp')

    def create_branch(self, project, branch):
        path = os.path.join(self.upstream_root, project)
        repo = git.Repo.init(path)
        fn = os.path.join(path, 'README')

        branch_head = repo.create_head(branch)
        repo.head.reference = branch_head
        f = open(fn, 'a')
        f.write("test %s\n" % branch)
        f.close()
        repo.index.add([fn])
        repo.index.commit('%s commit' % branch)

        repo.head.reference = repo.heads['master']
        zuul.merger.merger.reset_repo_to_head(repo)
        repo.git.clean('-x', '-f', '-d')

    def create_commit(self, project):
        path = os.path.join(self.upstream_root, project)
        repo = git.Repo(path)
        repo.head.reference = repo.heads['master']
        file_name = os.path.join(path, 'README')
        with open(file_name, 'a') as f:
            f.write('creating fake commit\n')
        repo.index.add([file_name])
        commit = repo.index.commit('Creating a fake commit')
        return commit.hexsha

    def ref_has_change(self, ref, change):
        path = os.path.join(self.git_root, change.project)
        repo = git.Repo(path)
        try:
            for commit in repo.iter_commits(ref):
                if commit.message.strip() == ('%s-1' % change.subject):
                    return True
        except GitCommandError:
            pass
        return False

    def job_has_changes(self, *args):
        job = args[0]
        commits = args[1:]
        if isinstance(job, FakeBuild):
            parameters = job.parameters
        else:
            parameters = json.loads(job.arguments)
        project = parameters['ZUUL_PROJECT']
        path = os.path.join(self.git_root, project)
        repo = git.Repo(path)
        ref = parameters['ZUUL_REF']
        sha = parameters['ZUUL_COMMIT']
        repo_messages = [c.message.strip() for c in repo.iter_commits(ref)]
        repo_shas = [c.hexsha for c in repo.iter_commits(ref)]
        commit_messages = ['%s-1' % commit.subject for commit in commits]
        self.log.debug("Checking if job %s has changes; commit_messages %s;"
                       " repo_messages %s; sha %s" % (job, commit_messages,
                                                      repo_messages, sha))
        for msg in commit_messages:
            if msg not in repo_messages:
                self.log.debug("  messages do not match")
                return False
        if repo_shas[0] != sha:
            self.log.debug("  sha does not match")
            return False
        self.log.debug("  OK")
        return True

    def registerJobs(self):
        count = 0
        for job in self.sched.layout.jobs.keys():
            self.worker.registerFunction('build:' + job)
            count += 1
        self.worker.registerFunction('stop:' + self.worker.worker_id)
        count += 1

        while len(self.gearman_server.functions) < count:
            time.sleep(0)

    def orderedRelease(self):
        # Run one build at a time to ensure non-race order:
        while len(self.builds):
            self.release(self.builds[0])
            self.waitUntilSettled()

    def release(self, job):
        if isinstance(job, FakeBuild):
            job.release()
        else:
            job.waiting = False
            self.log.debug("Queued job %s released" % job.unique)
            self.gearman_server.wakeConnections()

    def getParameter(self, job, name):
        if isinstance(job, FakeBuild):
            return job.parameters[name]
        else:
            parameters = json.loads(job.arguments)
            return parameters[name]

    def resetGearmanServer(self):
        self.worker.setFunctions([])
        while True:
            done = True
            for connection in self.gearman_server.active_connections:
                if (connection.functions and
                    connection.client_id not in ['Zuul RPC Listener',
                                                 'Zuul Merger']):
                    done = False
            if done:
                break
            time.sleep(0)
        self.gearman_server.functions = set()
        self.rpc.register()
        self.merge_server.register()

    def haveAllBuildsReported(self):
        # See if Zuul is waiting on a meta job to complete
        if self.launcher.meta_jobs:
            return False
        # Find out if every build that the worker has completed has been
        # reported back to Zuul.  If it hasn't then that means a Gearman
        # event is still in transit and the system is not stable.
        for build in self.worker.build_history:
            zbuild = self.launcher.builds.get(build.uuid)
            if not zbuild:
                # It has already been reported
                continue
            # It hasn't been reported yet.
            return False
        # Make sure that none of the worker connections are in GRAB_WAIT
        for connection in self.worker.active_connections:
            if connection.state == 'GRAB_WAIT':
                return False
        return True

    def areAllBuildsWaiting(self):
        builds = self.launcher.builds.values()
        for build in builds:
            client_job = None
            for conn in self.launcher.gearman.active_connections:
                for j in conn.related_jobs.values():
                    if j.unique == build.uuid:
                        client_job = j
                        break
            if not client_job:
                self.log.debug("%s is not known to the gearman client" %
                               build)
                return False
            if not client_job.handle:
                self.log.debug("%s has no handle" % client_job)
                return False
            server_job = self.gearman_server.jobs.get(client_job.handle)
            if not server_job:
                self.log.debug("%s is not known to the gearman server" %
                               client_job)
                return False
            if not hasattr(server_job, 'waiting'):
                self.log.debug("%s is being enqueued" % server_job)
                return False
            if server_job.waiting:
                continue
            worker_job = self.worker.gearman_jobs.get(server_job.unique)
            if worker_job:
                if build.number is None:
                    self.log.debug("%s has not reported start" % worker_job)
                    return False
                if worker_job.build.isWaiting():
                    continue
                else:
                    self.log.debug("%s is running" % worker_job)
                    return False
            else:
                self.log.debug("%s is unassigned" % server_job)
                return False
        return True

    def eventQueuesEmpty(self):
        for queue in self.event_queues:
            yield queue.empty()

    def eventQueuesJoin(self):
        for queue in self.event_queues:
            queue.join()

    def waitUntilSettled(self):
        self.log.debug("Waiting until settled...")
        start = time.time()
        while True:
            if time.time() - start > 10:
                self.log.debug("Queue status:")
                for queue in self.event_queues:
                    self.log.debug("  %s: %s" % (queue, queue.empty()))
                self.log.debug("All builds waiting: %s" %
                               (self.areAllBuildsWaiting(),))
                raise Exception("Timeout waiting for Zuul to settle")
            # Make sure no new events show up while we're checking
            self.worker.lock.acquire()
            # have all build states propogated to zuul?
            if self.haveAllBuildsReported():
                # Join ensures that the queue is empty _and_ events have been
                # processed
                self.eventQueuesJoin()
                self.sched.run_handler_lock.acquire()
                if (not self.merge_client.build_sets and
                    all(self.eventQueuesEmpty()) and
                    self.haveAllBuildsReported() and
                    self.areAllBuildsWaiting()):
                    self.sched.run_handler_lock.release()
                    self.worker.lock.release()
                    self.log.debug("...settled.")
                    return
                self.sched.run_handler_lock.release()
            self.worker.lock.release()
            self.sched.wake_event.wait(0.1)

    def countJobResults(self, jobs, result):
        jobs = filter(lambda x: x.result == result, jobs)
        return len(jobs)

    def getJobFromHistory(self, name):
        history = self.worker.build_history
        for job in history:
            if job.name == name:
                return job
        raise Exception("Unable to find job %s in history" % name)

    def assertEmptyQueues(self):
        # Make sure there are no orphaned jobs
        for pipeline in self.sched.layout.pipelines.values():
            for queue in pipeline.queues:
                if len(queue.queue) != 0:
                    print('pipeline %s queue %s contents %s' % (
                        pipeline.name, queue.name, queue.queue))
                self.assertEqual(len(queue.queue), 0,
                                 "Pipelines queues should be empty")

    def assertReportedStat(self, key, value=None, kind=None):
        start = time.time()
        while time.time() < (start + 5):
            for stat in self.statsd.stats:
                pprint.pprint(self.statsd.stats)
                k, v = stat.split(':')
                if key == k:
                    if value is None and kind is None:
                        return
                    elif value:
                        if value == v:
                            return
                    elif kind:
                        if v.endswith('|' + kind):
                            return
            time.sleep(0.1)

        pprint.pprint(self.statsd.stats)
        raise Exception("Key %s not found in reported stats" % key)<|MERGE_RESOLUTION|>--- conflicted
+++ resolved
@@ -728,11 +728,11 @@
         name, data = event
         payload = json.dumps(data)
         headers = {'X-Github-Event': name}
-        req = urllib2.Request(
+        req = urllib.request.Request(
             'http://localhost:%s/connection/%s/payload'
             % (port, self.connection_name),
             data=payload, headers=headers)
-        urllib2.urlopen(req)
+        urllib.request.urlopen(req)
 
     def getPull(self, owner, project, number):
         pr = self.pull_requests[number - 1]
@@ -1208,11 +1208,7 @@
             elif os.environ.get('OS_LOG_LEVEL') == 'CRITICAL':
                 log_level = logging.CRITICAL
             self.useFixture(fixtures.FakeLogger(
-<<<<<<< HEAD
-                level=logging.INFO,
-=======
                 level=log_level,
->>>>>>> 38ce39fe
                 format='%(asctime)s %(name)-32s '
                 '%(levelname)-8s %(message)s'))
 
@@ -1313,7 +1309,8 @@
         self.useFixture(fixtures.MonkeyPatch('swiftclient.client.Connection',
                                              FakeSwiftClientConnection))
         self.swift = zuul.lib.swift.Swift(self.config)
-        self.webapp = zuul.webapp.WebApp(self.sched, port=0)
+        self.webapp = zuul.webapp.WebApp(
+            self.sched, port=0, listen_address='127.0.0.1')
 
         self.event_queues = [
             self.sched.result_event_queue,
@@ -1343,11 +1340,6 @@
         self.sched.setLauncher(self.launcher)
         self.sched.setMerger(self.merge_client)
 
-<<<<<<< HEAD
-=======
-        self.webapp = zuul.webapp.WebApp(
-            self.sched, port=0, listen_address='127.0.0.1')
->>>>>>> 38ce39fe
         self.rpc = zuul.rpclistener.RPCListener(self.config, self.sched)
 
         self.sched.start()
